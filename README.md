![Supported Platforms](https://img.shields.io/badge/platform-macOS%20%7C%20Linux%20%7C%20Windows-blue.svg)
[![Build Status](https://travis-ci.org/gulrak/filesystem.svg?branch=master)](https://travis-ci.org/gulrak/filesystem)
[![Build status](https://ci.appveyor.com/api/projects/status/t07wp3k2cddo0hpo/branch/master?svg=true)](https://ci.appveyor.com/project/gulrak/filesystem)
[![Latest Release Tag](https://img.shields.io/github/tag/gulrak/filesystem.svg)](https://github.com/gulrak/filesystem/tree/v1.1.4)

# Filesystem

This is a header-only single-file std::filesystem compatible helper library,
based on the C++17 specs, but implemented for C++11 or C++14 (so not 100%
conforming to the C++17 standard). It is currently tested on macOS 10.12, Windows 10,
and Ubuntu 18.04 but should work on other versions too, as long as you have a
C++11 compatible compiler. It is of course in its own namespace `ghc::filesystem`
to not interfere with a regular `std::filesystem` should you use it in a mixed C++17
environment.

*It could still use some polishing, test coverage is above 90%, I didn't benchmark
much yet, but I'll try to optimize some parts and refactor others, so I'm striving
to improve it as long as it doesn't introduce additional C++17 compatibility
issues. Feedback is always welcome. Simply open an issue if you see something missing
or wrong or not behaving as expected and I'll comment.*


## Motivation

I'm often in need of filesystem functionality, mostly `fs::path`, but directory
access too, and when beginning to use C++11, I used that language update
to try to reduce my third-party dependencies. I could drop most of what
I used, but still missed some stuff that I started implementing for the
fun of it. Originally I based these helpers on my own coding- and naming
conventions. When C++17 was finalized, I wanted to use that interface,
but it took a while, to push myself to convert my classes.

The implementation is closely based on chapter 30.10 from the C++17 standard
and a draft close to that version is
[Working Draft N4687](https://github.com/cplusplus/draft/raw/master/papers/n4687.pdf).
It is from after the standardization of C++17 but it contains the latest filesystem
interface changes compared to the
[Working Draft N4659](https://github.com/cplusplus/draft/raw/master/papers/n4659.pdf).

I want to thank the people working on improving C++, I really liked how the language
evolved with C++11 and the following standards. Keep on the good work!

Oh, and if you ask yourself, what `ghc` is standing for, it is simply
`gulraks helper classes`, yeah, I know, not very imaginative, but I wanted a
short namespace and I use it in some of my private classes (so it has nothing
to do with Haskell).

## Platforms

`ghc::filesystem` is developed on macOS but tested on Windows and Linux.
It should work on any of these with a C++11-capable compiler. I currently
don't have a BSD derivate besides macOS, so the preprocessor checks will
cry out if you try to use it there, but if there is demand, I can try to
help. Also there are some checks to hopefully better work on Android, but
as I currently don't test with the Android NDK, I wouldn't call it a
supported platform yet. All in all, I don't see it replacing `std::filesystem`
where full C++17 is available, it doesn't try to be a "better"
`std::filesystem`, just a drop-in if you can't use it (with the exception
of the UTF-8 preference on Windows).


Unit tests are currently run with:

* macOS 10.12: XCode 9.2 (clang-900.0.39.2), GCC 8.1.0, Clang 7.0.0
* Windows 10: Visual Studio 2017 15.8.5, MingW GCC 5.3
* Linux (Ubuntu): GCC (5.5, 6.5, 7.4, 8.1, 8.2), Clang (5.0, 6.0, 7.1, 8.0)


## Tests

The header comes with a set of unit-tests and uses [CMake](https://cmake.org/)
as a build tool and [Catch2](https://github.com/catchorg/Catch2) as test framework.

All tests agains this implementation should succeed, depending on your environment
it might be that there are some warnings, e.g. if you have no rights to create
Symlinks on Windows or at least the test thinks so, but these are just informative.

To build the tests from inside the project directory under macOS or Linux just:

```cpp
mkdir build
cd build
cmake -DCMAKE_BUILD_TYPE=Debug ..
make
```

This generates `filesystem_test`, the binary that runs all tests.

If the default compiler is a GCC 8 or newer, or Clang 7 or newer, it
additionally tries to build a version of the test binary compiled against GCCs/Clangs
`std::filesystem` implementation, named `std_filesystem_test`
as an additional test of conformance. Ideally all tests should compile and
succeed with all filesystem implementations, but in reality, there are
some differences in behavior, sometimes due to room for interpretation in
in the standard, and there might be issues in these implementations too.


## Usage

### Downloads

The latest release version is [v1.1.4](https://github.com/gulrak/filesystem/tree/v1.1.4) and
source archives can be found [here](https://github.com/gulrak/filesystem/releases/tag/v1.1.4).

### Using it as Single-File-Header

As `ghc::filesystem` is at first a header-only library, it should be enough to copy the header
or the `include/ghc` directory into your project folder oder point your include path to this place and
simply include the `filesystem.hpp` header (or `ghc/filesystem.hpp` if you use the subdirectory).

Everything is in the namespace `ghc::filesystem`, so one way to use it only as
a fallback could be:

```cpp
#if defined(__cplusplus) && __cplusplus >= 201703L && defined(__has_include) && __has_include(<filesystem>)
#include <filesystem>
namespace fs = std::filesystem;
#else
#include <ghc/filesystem.hpp>
namespace fs = ghc::filesystem;
#endif
```

If you want to also use the `fstream` wrapper with `path` support as fallback,
you might use:

```cpp
#if defined(__cplusplus) && __cplusplus >= 201703L && defined(__has_include) && __has_include(<filesystem>)
#include <filesystem>
namespace fs {
using namespace std::filesystem;
using ifstream = std::ifstream;
using ofstream = std::ofstream;
using fstream = std::fstream;
}
#else
#include <ghc/filesystem.hpp>
namespace fs {
using namespace ghc::filesystem;
using ifstream = ghc::filesystem::ifstream;
using ofstream = ghc::filesystem::ofstream;
using fstream = ghc::filesystem::fstream;
} 
#endif
```

Now you have e.g. `fs::ofstream out(somePath);` and it is either the wrapper or
the C++17 `std::ofstream`.

**Note, that on MSVC this detection only works starting from version 15.7 on and when setting
the `/Zc:__cplusplus` compile switch, as the compiler allways reports `199711L`
without that switch ([see](https://blogs.msdn.microsoft.com/vcblog/2018/04/09/msvc-now-correctly-reports-__cplusplus/)).**

Be aware too, as a header-only library, it is not hiding the fact, that it
uses system includes, so they "pollute" your global namespace.

There is an additional header named `ghc/fs_std.hpp` that implements this
dynamic selection of a filesystem implementation, that you can include
instead of `ghc/filesystem.hpp` when you want std::filesystem where
available and ghc::filesystem where not.


### Using it as Forwarding-/Implementation-Header

Alternatively, starting from v1.1.0 `ghc::filesystem` can also be used by
including one of two additional wrapper headers. These allow to include
a forwarded version in most places (`ghc/fs_fwd.hpp`) while hiding the
implementation details in a single cpp that includes `ghc/fs_impl.hpp` to
implement the needed code. That way system includes are only visible from
inside the cpp, all other places are clean. 

Be aware, that it is currently not supported to hide the implementation
into a Windows-DLL, as a DLL interface with C++ standard templates in interfaces
is a different beast. If someone is willing to give it a try, I might integrate
a PR but currently working on that myself is not a priority.

If you use the forwarding/implementation approach, you can still use the dynamic
switching like this:

```cpp
#if defined(__cplusplus) && __cplusplus >= 201703L && defined(__has_include) && __has_include(<filesystem>)
#include <filesystem>
namespace fs {
using namespace std::filesystem;
using ifstream = std::ifstream;
using ofstream = std::ofstream;
using fstream = std::fstream;
}
#else
#include <ghc/fs-fwd.hpp>
namespace fs {
using namespace ghc::filesystem;
using ifstream = ghc::filesystem::ifstream;
using ofstream = ghc::filesystem::ofstream;
using fstream = ghc::filesystem::fstream;
} 
#endif
```

and in the implementation hiding cpp, you might use (before any include that includes `ghc/fs_fwd.hpp`
to take precedence:

```cpp
#if !(defined(__cplusplus) && __cplusplus >= 201703L && defined(__has_include) && __has_include(<filesystem>))
#include <ghc/fs_impl.hpp>
#endif
```

There are additional helper headers, named `ghc/fs_std_fwd.hpp` and `ghc/fs_std_impl.hpp`
that use this technique, so you can simply include them if you want to dynamically select
the filesystem implementation.


### Git Submodule and CMake

Starting from v1.1.0, it is possible to add `ghc::filesystem`
as a git submodule, add the directory to your `CMakeLists.txt` with
`add_subdirectory()` and then simply use `target_link_libraries(your-target ghc_filesystem)`
to ensure correct include path that allow `#include <ghc/filesystem.hpp>`
to work.

### Versioning

There is a version macro `GHC_FILESYSTEM_VERSION` defined in case future changes
might make it needed to react on the version, but I don't plan to break anything.
It's the version as decimal number `(major * 10000 + minor * 100 + patch)`.

**Note:** Starting from v1.0.2 only even path versions will be used for releases
and odd patch version will only be used for in between commits while working on
the next version.


## Documentation

There is almost no documentation in this release, as any `std::filesystem` documentation
would work, besides the few differences explained in the next section. So you might
head over to https://en.cppreference.com/w/cpp/filesystem for a description of
the components of this library.

The only additions to the standard are documented here:


### `ghc::filesystem::ifstream`, `ghc::filesystem::ofstream`, `ghc::filesystem::fstream`

These are simple wrappers around `std::ifstream`, `std::ofstream` and `std::fstream`.
They simply add an `open()` method and a constuctor with an `ghc::filesystem::path`
argument as the `fstream` variants in C++17 have them.

### `ghc::filesystem::u8arguments`

This is a helper class that currently checks for UTF-8 encoding on non-Windows platforms but on Windows it
fetches the command line arguments als Unicode strings from the OS with

```cpp
::CommandLineToArgvW(::GetCommandLineW(), &argc)
```

and then converts them to UTF-8, and replaces `argc` and `argv`. It is a guard-like
class that reverts its changes when going out of scope.

So basic usage is:

```cpp
namespace fs = ghc::filesystem;

int main(int argc, char* argv[])
{
    fs::u8arguments u8guard(argc, argv);
    if(u8guard.valid()) {
        std::cerr << "Bad encoding, needs UTF-8." << std::endl;
        exit(EXIT_FAILURE);
    }

    // now use argc/argv as usual, they have utf-8 enconding on windows
    // ...

    return 0;
}
```

That way `argv` is UTF-8 encoded as long as the scope from `main` is valid.

**Note:** On macOS, while debugging under Xcode the code currently will return
`false` as Xcode starts the application with `US-ASCII` as encoding, no matter what
encoding is actually used and even setting `LC_ALL` in the product scheme doesn't
change anything. I still need to investigate this.


## Differences

As this implementation is based on existing code from my private helper
classes, it derived some constraints of it, leading to some differences
between this and the standard C++17 API.


### LWG Defects

This implementation has switchable behavior for the LWG defects
[#2682](https://wg21.cmeerw.net/lwg/issue2682),
[#2935](http://www.open-std.org/jtc1/sc22/wg21/docs/lwg-defects.html#2935) and
[#2937](http://www.open-std.org/jtc1/sc22/wg21/docs/lwg-defects.html#2937).
The currently selected behavior is following
[#2682](https://wg21.cmeerw.net/lwg/issue2682),
[#2937](http://www.open-std.org/jtc1/sc22/wg21/docs/lwg-defects.html#2937) but
not following [#2935](http://www.open-std.org/jtc1/sc22/wg21/docs/lwg-defects.html#2935),
as I feel it is a bug to report no error on a `create_directory()` or `create_directories()`
where a regular file of the same name prohibits the creation of a directory and forces
the user of those functions to double-check via `fs::is_directory` if it really worked.
The more intuitive approach to directory creation of treating a file with that name as an
error is also advocated by the newer paper
[WG21 P1164R0](http://www.open-std.org/jtc1/sc22/wg21/docs/papers/2018/p1164r0.pdf), the revison
P1161R1 was agreed upon on Kona 2019 meeting [see merge](https://github.com/cplusplus/draft/issues/2703)
and GCC by now switched to following its proposal
([GCC #86910](https://gcc.gnu.org/bugzilla/show_bug.cgi?id=86910)). 

### Not Implemented

Besides this still being work-in-progress, there are a few cases where
there will be no implementation in the close future:

```cpp
// methods in ghc::filesystem::path:
path& operator+=(basic_string_view<value_type> x);
int compare(basic_string_view<value_type> s) const;
```

These are not implemented under C++11 and C++14, as there is no
`std::basic_string_view` available and I did want to keep this
implementation self-contained and not write a full C++17-upgrade for
C++11/14. Starting with v1.1.0 these are supported when compiling
ghc::filesystem under C++17.


### Differences in API

```cpp
filesystem::path::string_type
filesystem::path::value_type
```

In Windows, an implementation should use `std::wstring` and `wchar_t` as types used
for the native representation, but as I'm a big fan of the
["UTF-8 Everywhere" philosophy](https://utf8everywhere.org/), I decided
agains it for now. If you need to call some Windows API, use the W-variant
with the `path::wstring()` member
(e.g. `GetFileAttributesW(p.wstring().c_str())`). This gives you the
Unicode variant independant of the `UNICODE` macro and makes sharing code
between Windows, Linux and macOS easier.

```cpp
const path::string_type& path::native() const /*noexcept*/;
const path::value_type *path::c_str() const /*noexcept*/;
```

These two can not be `noexcept` with the current implementation. This due
to the fact, that internally path is working on the generic path version
only, and the getters need to do a conversion to native path format.

```cpp
const path::string_type& path::generic_string() const;
```

This returns a const reference, instead of a value, because it can. This
implementation uses the generic representation for internal workings, so
it's "free" to return that.


### Differences in Behavior

#### fs.path ([ref](https://en.cppreference.com/w/cpp/filesystem/path))

As the complete inner mechanics of this implementation `fs::path` are working
on the generic format, it is the internal representation. So creating any mixed
slash `fs::path` object under Windows (e.g. with `"C:\foo/bar"`) will lead to a
unified path with `"C:\foo\bar"` via `native()` and `"C:/foo/bar"` via
`generic_string()` API.

Additionally this implementation follows the standards suggestion to handle
posix paths of the form `"//host/path"` and USC path on windows also as having
a root-name (e.g. `"//host"`). The GCC implementation didn't choose to do that
while testing on Ubuntu 18.04 and macOS with GCC 8.1.0 or Clang 7.0.0. This difference
will show as warnings under std::filesystem. This leads to a change in the
algorithm described in the standard for `operator/=(path& p)` where any path
`p` with `p.is_absolute()` will degrade to an assignment, while this implementation
has the exception where `*this == *this.root_name()` and `p == preferred_seperator`
a normal append will be done, to allow:

```cpp
fs::path p1 = "//host/foo/bar/file.txt";
fs::path p2;
for (auto p : p1) p2 /= p;
ASSERT(p1 == p2);
```

For all non-host-leading paths the behaviour will match the one described by
the standard.

#### fs.op.copy ([ref](https://en.cppreference.com/w/cpp/filesystem/copy))

Then there is `fs::copy`. The tests in the suite fail partially with C++17 `std::filesystem`
on GCC/Clang. They complain about a copy call with `fs::copy_options::recursive` combined
with `fs::copy_options::create_symlinks` or `fs::copy_options::create_hard_links` if the
source is a directory. There is nothing in the standard that forbids this combination
and it is the only way to deep-copy a tree while only create links for the files.
There is [LWG #2682](https://wg21.cmeerw.net/lwg/issue2682) that supports this
interpretation, but the issue ignores the usefulness of the combination with recursive
and part of the justification for the proposed solution is "we did it so for almost two years".
But this makes `fs::copy` with `fs::copy_options::create_symlinks` or `fs::copy_options::create_hard_links`
just a more complicated syntax for the `fs::create_symlink` or `fs::create_hardlink` operation
and I don't want to believe, that this was the intention of the original writing.
As there is another issue related to copy, with a different take on the description.

<<<<<<< HEAD
**Note:** With v1.1.2 I decided to integrate a behavior switch for this and make the LWG #2682
=======
*Note:* With v1.1.2 I decided to integrate a behavior switch for this and make the LWG #2682
>>>>>>> 3117060e
the default.

## Open Issues

### General Known Issues

There are still some methods that break the `noexcept` clause, some
are related to LWG defects, some are due to my implementation. I
work on fixing the later ones, and might in cases where there is no
way of implementing the feature without risk of an exception, break
conformance and remove the `noexcept`.

### Windows

#### Symbolic Links on Windows

As symbolic links on Windows, while being supported more or less since
Windows Vista (with some strict security constraints) and fully since some earlier
build of Windows 10, when "Developer Mode" is activated, are at time of writing
(2018) rarely used, still they are supported with this implementation.

#### Permissions

The Windows ACL permission feature translates badly to the POSIX permission
bit mask used in the interface of C++17 filesystem. The permissions returned
in the `file_status` are therefore currently synthesized for the `user`-level
and copied to the `group`- and `other`-level. There is still some potential
for more interaction with the Windows permission system, but currently setting
or reading permissions with this implementation will most certainly not lead
to the expected behavior.


## Release Notes

### [v1.1.4](https://github.com/gulrak/filesystem/releases/tag/v1.1.4)

* Additional Bugfix for ([#12](https://github.com/gulrak/filesystem/issues/12)),
  error in old unified `readdir/readdir_r` code of `fs::directory_iterator`;
  as `readdir_r` is now depricated, I decided to drop it and the resulting
  code is much easier, shorter and due to more refactoring faster
* Fix for crashing unit tests against MSVC C++17 std::filesystem
* Travis-CI now additionally test with Xcode 10.2 on macOS
* Some minor refactorings

### [v1.1.2](https://github.com/gulrak/filesystem/releases/tag/v1.1.2)

* Bugfix for ([#11](https://github.com/gulrak/filesystem/issues/11)),
  `fs::path::lexically_normal()` had some issues with `".."`-sequences.
* Bugfix for ([#12](https://github.com/gulrak/filesystem/issues/12)),
  `fs::recursive_directory_iterator` could run into endless loops,
  the methods depth() and pop() had issues and the copy behaviour and
  `input_iterator_tag` conformance was broken, added tests
* Restructured some CMake code into a macro to ease the support for
  C++17 std::filesystem builds of tests and examples for interoperability
  checks.
* Some fixes on Windows tests to ease interoperability test runs.
* Reduced noise on `fs::weakly_canonical()` tests against `std::fs`
* Added simple `du` example showing the `recursive_directory_iterator`
  used to add the sizes of files in a directory tree.
* Added error checking in `fs::file_time_type` test helpers
* `fs::copy()` now conforms LWG #2682, disallowing the use of
  `copy_option::create_symlinks' to be used on directories

### [v1.1.0](https://github.com/gulrak/filesystem/releases/tag/v1.1.0)

* Restructuring of the project directory. The header files are now using
  `hpp` as extension to be marked as c++ and they where moved to
  `include/ghc/` to be able to include by `<ghc/filesystem.hpp>` as the
  former include name might have been to generic and conflict with other
  files.
* Better CMake support: `ghc::filesystem` now can be used as a submodul
  and added with `add_subdirectory` and will export itself as `ghc_filesystem`
  target. To use it, only `target_link_libraries(your-target ghc_filesystem)`
  is needed and the include directories will be set so `#include <ghc/filesystem.hpp>`
  will be a valid directive.
  Still you can simply only add the header file to you project and include it
  from there.
* Enhancement ([#10](https://github.com/gulrak/filesystem/issues/10)),
  support for separation of implementation and forwarded api: Two
  additional simple includes are added, that can be used to forward
  `ghc::filesystem` declarations (`fs_fwd.hpp`) and to wrap the
  implementation into a single cpp (`fs_impl.hpp`)
* The `std::basic_string_view` variants of the `fs::path` api are
  now supported when compiling with C++17. 
* Added CI integration for Travis-CI and Appveyor.
* Fixed MingW compilation issues.
* Added long filename support for Windows.

### [v1.0.10](https://github.com/gulrak/filesystem/releases/tag/v1.0.10)

* Bugfix for ([#9](https://github.com/gulrak/filesystem/issues/9)), added
  missing return statement to `ghc::filesystem::path::generic_string()`
* Added checks to hopefully better compile against Android NDK. There where
  no tests run yet, so feedback is needed to actually call this supported.
* `filesystem.h` was renamed `filesystem.hpp` to better reflect that it is
  a c++ language header.

### [v1.0.8](https://github.com/gulrak/filesystem/releases/tag/v1.0.8)

* Bugfix for ([#6](https://github.com/gulrak/filesystem/issues/6)), where
  `ghc::filesystem::remove()` and `ghc::filesystem::remove_all()` both are
  now able to remove a single file and both will not raise an error if the
  path doesn't exist.
* Merged pull request ([#7](https://github.com/gulrak/filesystem/pull/7)),
  a typo leading to setting error code instead of comparing it in
  `ghc::filesystem::remove()` under Windows.
* Bugfix for (([#8](https://github.com/gulrak/filesystem/issues/8)), the
  Windows version of `ghc::filesystem::directory_iterator` now releases
  resources when reaching `end()` like the POSIX one does.


### [v1.0.6](https://github.com/gulrak/filesystem/releases/tag/v1.0.6)

* Bugfix for ([#4](https://github.com/gulrak/filesystem/issues/4)), missing error_code
  propagation in `ghc::filesystem::copy()` and `ghc::filesystem::remove_all` fixed.
* Bugfix for ([#5](https://github.com/gulrak/filesystem/issues/5)), added missing std
  namespace in `ghc::filesystem::recursive_directory_iterator::difference_type`.

### [v1.0.4](https://github.com/gulrak/filesystem/releases/tag/v1.0.4)

* Bugfix for ([#3](https://github.com/gulrak/filesystem/issues/3)), fixed missing inlines
  and added test to ensure including into multiple implementation files works as expected.
* Building tests with `-Wall -Wextra -Werror` and fixed resulting issues.

### [v1.0.2](https://github.com/gulrak/filesystem/releases/tag/v1.0.2)

* Updated catch2 to v2.4.0.
* Refactored `fs.op.permissions` test to work with all tested `std::filesystem`
  implementations (gcc, clang, msvc++).
* Added helper class `ghc::filesystem::u8arguments` as `argv` converter, to
  help follow the UTF-8 path on windows. Simply instantiate it with `argc` and
  `argv` and it will fetch the Unicode version of the command line and convert
  it to UTF-8. The destructor reverts the change.
* Added `examples` folder with hopefully some usefull example usage. Examples are
  tested (and build) with `ghc::filesystem` and C++17 `std::filesystem` when
  available.
* Starting with this version, only even patch level versions will be tagged and
  odd patch levels mark in-between non-stable wip states.
* Tests can now also be run against MS version of std::filesystem for comparison.
* Added missing `fstream` include.
* Removed non-conforming C99 `timespec`/`timeval` usage.
* Fixed some integer type mismatches that could lead to warnings.
* Fixed `chrono` conversion issues in test and example on clang 7.0.0.

### [v1.0.1](https://github.com/gulrak/filesystem/releases/tag/v1.0.1)

* Bugfix: `ghc::filesystem::canonical` now sees empty path as non-existant and reports
  an error. Due to this `ghc::filesystem::weakly_canonical` now returns relative
  paths for non-existant argument paths. ([#1](https://github.com/gulrak/filesystem/issues/1))
* Bugfix: `ghc::filesystem::remove_all` now also counts directories removed ([#2](https://github.com/gulrak/filesystem/issues/2))
* Bugfix: `recursive_directory_iterator` tests didn't respect equality domain issues
  and dereferencable constraints, leading to fails on `std::filesystem` tests.
* Bugfix: Some `noexcept` tagged methods and functions could indirectly throw exceptions
  due to UFT-8 decoding issues.
* `std_filesystem_test` is now also generated if LLVM/clang 7.0.0 is found.


### [v1.0.0](https://github.com/gulrak/filesystem/releases/tag/v1.0.0)

This was the first public release version. It implements the full range of
C++17 std::filesystem, as far as possible without other C++17 dependencies.
<|MERGE_RESOLUTION|>--- conflicted
+++ resolved
@@ -410,11 +410,7 @@
 and I don't want to believe, that this was the intention of the original writing.
 As there is another issue related to copy, with a different take on the description.
 
-<<<<<<< HEAD
 **Note:** With v1.1.2 I decided to integrate a behavior switch for this and make the LWG #2682
-=======
-*Note:* With v1.1.2 I decided to integrate a behavior switch for this and make the LWG #2682
->>>>>>> 3117060e
 the default.
 
 ## Open Issues
