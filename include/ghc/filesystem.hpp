--- conflicted
+++ resolved
@@ -184,7 +184,7 @@
 // * else result of element wise comparison of path iteration where first comparison is != 0 or 0
 //   if all comparisons are 0 (on Windows this implementation does case insensitive root_name()
 //   comparison)
-#define LWG_2936_BEHAVIOUR
+// #define LWG_2936_BEHAVIOUR
 //- - - - - - - - - - - - - - - - - - - - - - - - - - - - - - - - - - - - - - - - - - - - - - - -
 // LWG #2937 enforces that fs::equivalent emits an error, if !fs::exists(p1)||!exists(p2)
 #define LWG_2937_BEHAVIOUR
@@ -2719,11 +2719,7 @@
     auto rnl1 = root_name_length();
     auto rnl2 = p.root_name_length();
     auto rnc = detail::compare_simple_insensitive(_path.c_str(), rnl1, p._path.c_str(), rnl2);
-<<<<<<< HEAD
-    if (rnc) {
-=======
     if(rnc) {
->>>>>>> a22c0a94
         return rnc;
     }
     auto p1 = _path;
