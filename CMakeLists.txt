--- conflicted
+++ resolved
@@ -74,10 +74,6 @@
         "${PROJECT_BINARY_DIR}/cmake/ghc_filesystem-config.cmake"
         INSTALL_DESTINATION "${CMAKE_INSTALL_LIBDIR}/cmake/ghc_filesystem"
         PATH_VARS CMAKE_INSTALL_INCLUDEDIR)
-<<<<<<< HEAD
-    install(FILES "${PROJECT_BINARY_DIR}/cmake/ghc_filesystem-config.cmake"
-        DESTINATION "${CMAKE_INSTALL_LIBDIR}/cmake/ghc_filesystem")
-=======
     write_basic_package_version_file(
         "${PROJECT_BINARY_DIR}/cmake/ghc_filesystem-config-version.cmake"
         VERSION ${PROJECT_VERSION}
@@ -89,6 +85,4 @@
             "${PROJECT_BINARY_DIR}/cmake/ghc_filesystem-config-version.cmake"
         DESTINATION "${CMAKE_INSTALL_LIBDIR}/cmake/ghc_filesystem"
     )
-    add_library(ghcFilesystem::ghc_filesystem ALIAS ghc_filesystem)
->>>>>>> d1f0d790
 endif()