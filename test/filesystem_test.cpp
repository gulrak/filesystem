//---------------------------------------------------------------------------------------
//
// Copyright (c) 2018, Steffen Schümann <s.schuemann@pobox.com>
// All rights reserved.
//
// Redistribution and use in source and binary forms, with or without modification,
// are permitted provided that the following conditions are met:
//
// 1. Redistributions of source code must retain the above copyright notice, this
//    list of conditions and the following disclaimer.
//
// 2. Redistributions in binary form must reproduce the above copyright notice,
//    this list of conditions and the following disclaimer in the documentation
//    and/or other materials provided with the distribution.
//
// 3. Neither the name of the copyright holder nor the names of its contributors
//    may be used to endorse or promote products derived from this software without
//    specific prior written permission.
//
// THIS SOFTWARE IS PROVIDED BY THE COPYRIGHT HOLDERS AND CONTRIBUTORS "AS IS" AND
// ANY EXPRESS OR IMPLIED WARRANTIES, INCLUDING, BUT NOT LIMITED TO, THE IMPLIED
// WARRANTIES OF MERCHANTABILITY AND FITNESS FOR A PARTICULAR PURPOSE ARE
// DISCLAIMED. IN NO EVENT SHALL THE COPYRIGHT HOLDER OR CONTRIBUTORS BE LIABLE
// FOR ANY DIRECT, INDIRECT, INCIDENTAL, SPECIAL, EXEMPLARY, OR CONSEQUENTIAL
// DAMAGES (INCLUDING, BUT NOT LIMITED TO, PROCUREMENT OF SUBSTITUTE GOODS OR
// SERVICES; LOSS OF USE, DATA, OR PROFITS; OR BUSINESS INTERRUPTION) HOWEVER
// CAUSED AND ON ANY THEORY OF LIABILITY, WHETHER IN CONTRACT, STRICT LIABILITY,
// OR TORT (INCLUDING NEGLIGENCE OR OTHERWISE) ARISING IN ANY WAY OUT OF THE USE
// OF THIS SOFTWARE, EVEN IF ADVISED OF THE POSSIBILITY OF SUCH DAMAGE.
//
//---------------------------------------------------------------------------------------
#include <algorithm>
#include <cstdio>
#include <cstring>
#include <fstream>
#include <functional>
#include <iomanip>
#include <iostream>
#include <map>
#include <random>
#include <sstream>
#include <thread>
#if defined(WIN32) || defined(_WIN32)
#ifndef __GNUC__
#define NOMINMAX 1
#endif
#include <windows.h>
#else
#include <sys/socket.h>
#include <sys/stat.h>
#include <sys/types.h>
#include <sys/un.h>
#endif

#ifdef USE_STD_FS
#include <filesystem>
namespace fs {
using namespace std::filesystem;
using ifstream = std::ifstream;
using ofstream = std::ofstream;
using fstream = std::fstream;
}  // namespace fs
#ifdef __GNUC__
#define GCC_VERSION (__GNUC__ * 10000 + __GNUC_MINOR__ * 100 + __GNUC_PATCHLEVEL__)
#endif
#ifdef _MSC_VER
#define IS_WCHAR_PATH
#endif
#ifdef WIN32
#define GHC_OS_WINDOWS
#endif
#else
#ifdef GHC_FILESYSTEM_FWD_TEST
#include <ghc/fs_fwd.hpp>
#else
#include <ghc/filesystem.hpp>
#endif
namespace fs {
using namespace ghc::filesystem;
using ifstream = ghc::filesystem::ifstream;
using ofstream = ghc::filesystem::ofstream;
using fstream = ghc::filesystem::fstream;
}  // namespace fs
#endif

#ifndef GHC_FILESYSTEM_FWD_TEST
#define CATCH_CONFIG_MAIN
#endif
#include "catch.hpp"

<<<<<<< HEAD
#define TEST_LWG_2682_BEHAVIOUR
//#define TEST_LWG_2935_BEHAVIOUR
=======
//- - - - - - - - - - - - - - - - - - - - - - - - - - - - - - - - - - - - - - - - - - - - - - - -
// Behaviour Switches (should match the config in ghc/filesystem.hpp):
//- - - - - - - - - - - - - - - - - - - - - - - - - - - - - - - - - - - - - - - - - - - - - - - -
// LWG #2682 disables the since then invalid use of the copy option create_symlinks on directories
#define TEST_LWG_2682_BEHAVIOUR
//- - - - - - - - - - - - - - - - - - - - - - - - - - - - - - - - - - - - - - - - - - - - - - - -
// LWG #2395 makes crate_directory/create_directories not emit an error if there is a regular
// file with that name, it is superceded by P1164R1, so only activate if really needed
// #define TEST_LWG_2935_BEHAVIOUR
//- - - - - - - - - - - - - - - - - - - - - - - - - - - - - - - - - - - - - - - - - - - - - - - -
// LWG #2937 enforces that fs::equivalent emits an error, if !fs::exists(p1)||!exists(p2)
>>>>>>> 3117060e
#define TEST_LWG_2937_BEHAVIOUR
//- - - - - - - - - - - - - - - - - - - - - - - - - - - - - - - - - - - - - - - - - - - - - - - -

template <typename TP>
std::time_t to_time_t(TP tp)
{
<<<<<<< HEAD
    // Based on trick from: Nico Josuttis, C++17 - The Complete Guide
    using namespace std::chrono;
    auto sctp = time_point_cast<system_clock::duration>(tp - TP::clock::now() + system_clock::now());
    //system_clock::duration dt = duration_cast<system_clock::duration>(tp - TP::clock::now());
=======
    using namespace std::chrono;
    auto sctp = time_point_cast<system_clock::duration>(tp - TP::clock::now() + system_clock::now());
>>>>>>> 3117060e
    return system_clock::to_time_t(sctp);
}

template <typename TP>
TP from_time_t(std::time_t t)
{
<<<<<<< HEAD
    // Based on trick from: Nico Josuttis, C++17 - The Complete Guide
    using namespace std::chrono;
    auto sctp = system_clock::from_time_t(t);
    auto tp = time_point_cast<TP::duration>(sctp - system_clock::now() + TP::clock::now());
    // system_clock::duration dt = duration_cast<system_clock::duration>(tp - TP::clock::now());
=======
    using namespace std::chrono;
    auto sctp = system_clock::from_time_t(t);
    auto tp = time_point_cast<TP::duration>(sctp - system_clock::now() + TP::clock::now());
>>>>>>> 3117060e
    return tp;
}

namespace Catch {
template <>
struct StringMaker<fs::path>
{
    static std::string convert(fs::path const& value) { return '"' + value.string() + '"'; }
};

template <>
struct StringMaker<fs::perms>
{
    static std::string convert(fs::perms const& value) { return std::to_string(static_cast<unsigned int>(value)); }
};

template <>
struct StringMaker<fs::file_time_type>
{
    static std::string convert(fs::file_time_type const& value)
    {
        std::time_t t = to_time_t(value);
        std::tm* ptm = std::localtime(&t);
        std::ostringstream os;
        if (ptm) {
            std::tm ttm = *ptm;
            os << std::put_time(&ttm, "%Y-%m-%d %H:%M:%S");
        }
        else {
            os << "(invalid-time)";
        }
        return os.str();
    }
};
}  // namespace Catch

enum class TempOpt { none, change_path };
class TemporaryDirectory
{
public:
    TemporaryDirectory(TempOpt opt = TempOpt::none)
    {
        static auto seed = std::chrono::high_resolution_clock::now().time_since_epoch().count();
        static auto rng = std::bind(std::uniform_int_distribution<int>(0, 35), std::mt19937(static_cast<unsigned int>(seed) ^ static_cast<unsigned int>(reinterpret_cast<ptrdiff_t>(&opt))));
        std::string filename;
        do {
            filename = "test_";
            for (int i = 0; i < 8; ++i) {
                filename += "0123456789ABCDEFGHIJKLMNOPQRSTUVWXYZ"[rng()];
            }
            _path = fs::canonical(fs::temp_directory_path()) / filename;
        } while (fs::exists(_path));
        fs::create_directories(_path);
        if (opt == TempOpt::change_path) {
            _orig_dir = fs::current_path();
            fs::current_path(_path);
        }
    }

    ~TemporaryDirectory()
    {
        if (!_orig_dir.empty()) {
            fs::current_path(_orig_dir);
        }
        fs::remove_all(_path);
    }

    const fs::path& path() const { return _path; }

private:
    fs::path _path;
    fs::path _orig_dir;
};

static void generateFile(const fs::path& pathname, int withSize = -1)
{
    fs::ofstream outfile(pathname.string());
    if (withSize < 0) {
        outfile << "Hello world!" << std::endl;
    }
    else {
        outfile << std::string(size_t(withSize), '*');
    }
}

#ifdef GHC_OS_WINDOWS
inline bool isWow64Proc()
{
    typedef BOOL(WINAPI * IsWow64Process_t)(HANDLE, PBOOL);
    BOOL bIsWow64 = FALSE;
    auto fnIsWow64Process = (IsWow64Process_t)GetProcAddress(GetModuleHandle(TEXT("kernel32")), "IsWow64Process");
    if (NULL != fnIsWow64Process) {
        if (!fnIsWow64Process(GetCurrentProcess(), &bIsWow64)) {
            bIsWow64 = FALSE;
        }
    }
    return bIsWow64;
}

static bool is_symlink_creation_supported()
{
    bool result = true;
    HKEY key;
    REGSAM flags = KEY_READ;
#ifdef _WIN64
    flags |= KEY_WOW64_64KEY;
#elif defined(KEY_WOW64_64KEY)
    if (isWow64Proc()) {
        flags |= KEY_WOW64_64KEY;
    }
    else {
        flags |= KEY_WOW64_32KEY;
    }
#else
    result = false;
#endif
    if (result) {
        auto err = RegOpenKeyExW(HKEY_LOCAL_MACHINE, L"SOFTWARE\\Microsoft\\Windows\\CurrentVersion\\AppModelUnlock", 0, flags, &key);
        if (err == ERROR_SUCCESS) {
            DWORD val = 0, size = sizeof(DWORD);
            err = RegQueryValueExW(key, L"AllowDevelopmentWithoutDevLicense", 0, NULL, reinterpret_cast<LPBYTE>(&val), &size);
            RegCloseKey(key);
            if (err != ERROR_SUCCESS) {
                result = false;
            }
            else {
                result = (val != 0);
            }
        }
        else {
            result = false;
        }
    }
    if (!result) {
        std::clog << "Warning: Symlink creation not supported." << std::endl;
    }
    return result;
}
#else
static bool is_symlink_creation_supported()
{
    return true;
}
#endif

static bool has_host_root_name_support()
{
    return fs::path("//host").has_root_name();
}

template <class T>
class TestAllocator
{
public:
    using value_type = T;

    TestAllocator() noexcept {}
    template <class U>
    TestAllocator(TestAllocator<U> const&) noexcept
    {
    }

    value_type* allocate(std::size_t n) { return static_cast<value_type*>(::operator new(n * sizeof(value_type))); }

    void deallocate(value_type* p, std::size_t) noexcept { ::operator delete(p); }
};

template <class T, class U>
bool operator==(TestAllocator<T> const&, TestAllocator<U> const&) noexcept
{
    return true;
}

template <class T, class U>
bool operator!=(TestAllocator<T> const& x, TestAllocator<U> const& y) noexcept
{
    return !(x == y);
}

TEST_CASE("Temporary Directory", "[fs.test.tempdir]")
{
    fs::path tempPath;
    {
        TemporaryDirectory t;
        tempPath = t.path();
        REQUIRE(fs::exists(fs::path(t.path())));
        REQUIRE(fs::is_directory(t.path()));
    }
    REQUIRE(!fs::exists(tempPath));
}

#ifdef GHC_FILESYSTEM_VERSION
TEST_CASE("fs::detail::fromUf88", "[filesystem][fs.detail.utf8]")
{
    CHECK(fs::detail::fromUtf8<std::wstring>("foobar").length() == 6);
    CHECK(fs::detail::fromUtf8<std::wstring>("foobar") == L"foobar");
    CHECK(fs::detail::fromUtf8<std::wstring>(u8"föobar").length() == 6);
    CHECK(fs::detail::fromUtf8<std::wstring>(u8"föobar") == L"föobar");

    CHECK(fs::detail::toUtf8(std::wstring(L"foobar")).length() == 6);
    CHECK(fs::detail::toUtf8(std::wstring(L"foobar")) == "foobar");
    CHECK(fs::detail::toUtf8(std::wstring(L"föobar")).length() == 7);
    CHECK(fs::detail::toUtf8(std::wstring(L"föobar")) == u8"föobar");
}
#endif

#ifndef GHC_OS_WINDOWS
TEST_CASE("30.10.8.1 path(\"//host\").has_root_name()", "[filesystem][path][fs.path.generic]")
{
    if (!has_host_root_name_support()) {
        WARN("This implementation doesn't support path(\"//host\").has_root_name() == true [C++17 30.12.8.1 par. 4] on this platform, tests based on this are skipped. (Should be okay.)");
    }
}
#endif

TEST_CASE("30.10.8.4.1 path constructors and destructor", "[filesystem][path][fs.path.construct]")
{
    CHECK("/usr/local/bin" == fs::path("/usr/local/bin").generic_string());
    std::string str = "/usr/local/bin";
    std::u16string u16str = u"/usr/local/bin";
    std::u32string u32str = U"/usr/local/bin";
    CHECK(str == fs::path(str.begin(), str.end()));
    CHECK(str == fs::path(u16str.begin(), u16str.end()));
    CHECK(str == fs::path(u32str.begin(), u32str.end()));
#ifdef GHC_OS_WINDOWS
    CHECK("\\usr\\local\\bin" == fs::path("/usr/local/bin"));
    CHECK("C:\\usr\\local\\bin" == fs::path("C:\\usr\\local\\bin"));
#else
    CHECK("/usr/local/bin" == fs::path("/usr/local/bin"));
#endif
    if (has_host_root_name_support()) {
        CHECK("//host/foo/bar" == fs::path("//host/foo/bar"));
    }

#if !defined(GHC_OS_WINDOWS) && !(defined(GCC_VERSION) && GCC_VERSION < 80100) && !defined(USE_STD_FS)
    std::locale loc;
    bool testUTF8Locale = false;
    try {
        if (const char* lang = std::getenv("LANG")) {
            loc = std::locale(lang);
        }
        else {
            loc = std::locale("en_US.UTF-8");
        }
        std::string name = loc.name();
        if (name.length() > 5 && (name.substr(name.length() - 5) == "UTF-8" || name.substr(name.length() - 5) == "utf-8")) {
            testUTF8Locale = true;
        }
    }
    catch (std::runtime_error&) {
        WARN("Couldn't create an UTF-8 locale!");
    }
    if (testUTF8Locale) {
        CHECK("/usr/local/bin" == fs::path("/usr/local/bin", loc));
        CHECK(str == fs::path(str.begin(), str.end(), loc));
        CHECK(str == fs::path(u16str.begin(), u16str.end(), loc));
        CHECK(str == fs::path(u32str.begin(), u32str.end(), loc));
    }
#endif
}

TEST_CASE("30.10.8.4.2 path assignments", "[filesystem][path][fs.path.assign]")
{
    fs::path p1{"/foo/bar"};
    fs::path p2{"/usr/local"};
    fs::path p3;
    p3 = p1;
    REQUIRE(p1 == p3);
    p3 = fs::path{"/usr/local"};
    REQUIRE(p2 == p3);
#ifdef IS_WCHAR_PATH
    p3 = fs::path::string_type{L"/foo/bar"};
    REQUIRE(p1 == p3);
    p3.assign(fs::path::string_type{L"/usr/local"});
    REQUIRE(p2 == p3);
#else
    p3 = fs::path::string_type{"/foo/bar"};
    REQUIRE(p1 == p3);
    p3.assign(fs::path::string_type{"/usr/local"});
    REQUIRE(p2 == p3);
#endif
    p3 = std::u16string(u"/foo/bar");
    REQUIRE(p1 == p3);
    p3 = U"/usr/local";
    REQUIRE(p2 == p3);
    p3.assign(std::u16string(u"/foo/bar"));
    REQUIRE(p1 == p3);
    std::string s{"/usr/local"};
    p3.assign(s.begin(), s.end());
    REQUIRE(p2 == p3);
}

TEST_CASE("30.10.8.4.3 path appends", "[filesystem][path][fs.path.append]")
{
#ifdef GHC_OS_WINDOWS
    CHECK(fs::path("foo") / "c:/bar" == "c:/bar");
    CHECK(fs::path("foo") / "c:" == "c:");
    CHECK(fs::path("c:") / "" == "c:");
    CHECK(fs::path("c:foo") / "/bar" == "c:/bar");
    CHECK(fs::path("c:foo") / "c:bar" == "c:foo/bar");
#else
    CHECK(fs::path("foo") / "" == "foo/");
    CHECK(fs::path("foo") / "/bar" == "/bar");
    CHECK(fs::path("/foo") / "/" == "/");
    if (has_host_root_name_support()) {
        CHECK(fs::path("//host/foo") / "/bar" == "/bar");
        CHECK(fs::path("//host") / "/" == "//host/");
        CHECK(fs::path("//host/foo") / "/" == "/");
    }
#endif
    CHECK(fs::path("/foo/bar") / "some///other" == "/foo/bar/some/other");
    fs::path p1{"/tmp/test"};
    fs::path p2{"foobar.txt"};
    fs::path p3 = p1 / p2;
    CHECK("/tmp/test/foobar.txt" == p3);
    // TODO: append(first, last)
}

TEST_CASE("30.10.8.4.4 path concatenation", "[filesystem][path][fs.path.concat]")
{
    CHECK((fs::path("foo") += fs::path("bar")) == "foobar");
    CHECK((fs::path("foo") += fs::path("/bar")) == "foo/bar");

    CHECK((fs::path("foo") += std::string("bar")) == "foobar");
    CHECK((fs::path("foo") += std::string("/bar")) == "foo/bar");

    CHECK((fs::path("foo") += "bar") == "foobar");
    CHECK((fs::path("foo") += "/bar") == "foo/bar");

    CHECK((fs::path("foo") += 'b') == "foob");
    CHECK((fs::path("foo") += '/') == "foo/");

    CHECK((fs::path("foo") += std::string("bar")) == "foobar");
    CHECK((fs::path("foo") += std::string("/bar")) == "foo/bar");

    CHECK((fs::path("foo") += std::u16string(u"bar")) == "foobar");
    CHECK((fs::path("foo") += std::u16string(u"/bar")) == "foo/bar");

    CHECK((fs::path("foo") += std::u32string(U"bar")) == "foobar");
    CHECK((fs::path("foo") += std::u32string(U"/bar")) == "foo/bar");

    CHECK(fs::path("foo").concat("bar") == "foobar");
    CHECK(fs::path("foo").concat("/bar") == "foo/bar");

#ifndef USE_STD_FS
    CHECK((fs::path("/foo/bar") += "/some///other") == "/foo/bar/some/other");
#endif
    // TODO: contat(first, last)
}

TEST_CASE("30.10.8.4.5 path modifiers", "[filesystem][path][fs.path.modifiers]")
{
    fs::path p = fs::path("/foo/bar");
    p.clear();
    CHECK(p == "");

    // make_preferred() is a no-op
#ifdef GHC_OS_WINDOWS
    CHECK(fs::path("foo\\bar") == "foo/bar");
    CHECK(fs::path("foo\\bar").make_preferred() == "foo/bar");
#else
    CHECK(fs::path("foo\\bar") == "foo\\bar");
    CHECK(fs::path("foo\\bar").make_preferred() == "foo\\bar");
#endif
    CHECK(fs::path("foo/bar").make_preferred() == "foo/bar");

    CHECK(fs::path("foo/bar").remove_filename() == "foo/");
    CHECK(fs::path("foo/").remove_filename() == "foo/");
    CHECK(fs::path("/foo").remove_filename() == "/");
    CHECK(fs::path("/").remove_filename() == "/");

    CHECK(fs::path("/foo").replace_filename("bar") == "/bar");
    CHECK(fs::path("/").replace_filename("bar") == "/bar");
    CHECK(fs::path("/foo").replace_filename("b//ar") == "/b/ar");

    CHECK(fs::path("/foo/bar.txt").replace_extension("odf") == "/foo/bar.odf");
    CHECK(fs::path("/foo/bar.txt").replace_extension() == "/foo/bar");
    CHECK(fs::path("/foo/bar").replace_extension("odf") == "/foo/bar.odf");
    CHECK(fs::path("/foo/bar").replace_extension(".odf") == "/foo/bar.odf");
    CHECK(fs::path("/foo/bar.").replace_extension(".odf") == "/foo/bar.odf");
    CHECK(fs::path("/foo/bar/").replace_extension("odf") == "/foo/bar/.odf");

    fs::path p1 = "foo";
    fs::path p2 = "bar";
    p1.swap(p2);
    CHECK(p1 == "bar");
    CHECK(p2 == "foo");
}

TEST_CASE("30.10.8.4.6 path native format observers", "[filesystem][path][fs.path.native.obs]")
{
#ifdef GHC_OS_WINDOWS
#ifdef IS_WCHAR_PATH
    CHECK(fs::u8path("\xc3\xa4\\\xe2\x82\xac").native() == fs::path::string_type(L"\u00E4\\\u20AC"));
    // CHECK(fs::u8path("\xc3\xa4\\\xe2\x82\xac").string() == std::string("ä\\€")); // MSVCs returns local DBCS encoding
#else
    CHECK(fs::u8path("\xc3\xa4\\\xe2\x82\xac").native() == fs::path::string_type("\xc3\xa4\\\xe2\x82\xac"));
    CHECK(fs::u8path("\xc3\xa4\\\xe2\x82\xac").string() == std::string("\xc3\xa4\\\xe2\x82\xac"));
    CHECK(!::strcmp(fs::u8path("\xc3\xa4\\\xe2\x82\xac").c_str(), "\xc3\xa4\\\xe2\x82\xac"));
    CHECK((std::string)fs::u8path("\xc3\xa4\\\xe2\x82\xac") == std::string("\xc3\xa4\\\xe2\x82\xac"));
#endif
    CHECK(fs::u8path("\xc3\xa4\\\xe2\x82\xac").wstring() == std::wstring(L"\u00E4\\\u20AC"));
    CHECK(fs::u8path("\xc3\xa4\\\xe2\x82\xac").u8string() == std::string("\xc3\xa4\\\xe2\x82\xac"));
    CHECK(fs::u8path("\xc3\xa4\\\xe2\x82\xac").u16string() == std::u16string(u"\u00E4\\\u20AC"));
    CHECK(fs::u8path("\xc3\xa4\\\xe2\x82\xac").u32string() == std::u32string(U"\U000000E4\\\U000020AC"));
#else
    CHECK(fs::u8path("\xc3\xa4/\xe2\x82\xac").native() == fs::path::string_type(u8"\xc3\xa4/\xe2\x82\xac"));
    CHECK(!::strcmp(fs::u8path("\xc3\xa4/\xe2\x82\xac").c_str(), u8"\xc3\xa4/\xe2\x82\xac"));
    CHECK((std::string)fs::u8path("\xc3\xa4/\xe2\x82\xac") == std::string(u8"\xc3\xa4/\xe2\x82\xac"));
    CHECK(fs::u8path("\xc3\xa4/\xe2\x82\xac").string() == std::string(u8"\xc3\xa4/\xe2\x82\xac"));
    CHECK(fs::u8path("\xc3\xa4/\xe2\x82\xac").wstring() == std::wstring(L"ä/€"));
    CHECK(fs::u8path("\xc3\xa4/\xe2\x82\xac").u8string() == std::string(u8"\xc3\xa4/\xe2\x82\xac"));
    CHECK(fs::u8path("\xc3\xa4/\xe2\x82\xac").u16string() == std::u16string(u"\u00E4/\u20AC"));
    INFO("This check might fail on GCC8 (with \"Illegal byte sequence\") due to not detecting the valid unicode codepoint U+1D11E.");
    CHECK(fs::u8path("\xc3\xa4/\xe2\x82\xac\xf0\x9d\x84\x9e").u16string() == std::u16string(u"\u00E4/\u20AC\U0001D11E"));
    CHECK(fs::u8path("\xc3\xa4/\xe2\x82\xac").u32string() == std::u32string(U"\U000000E4/\U000020AC"));
#endif
}

TEST_CASE("30.10.8.4.7 path generic format observers", "[filesystem][path][fs.path.generic.obs]")
{
#ifdef GHC_OS_WINDOWS
#ifndef IS_WCHAR_PATH
    CHECK(fs::u8path("\xc3\xa4\\\xe2\x82\xac").generic_string() == std::string("\xc3\xa4/\xe2\x82\xac"));
#endif
#ifndef USE_STD_FS
    auto t = fs::u8path("\xc3\xa4\\\xe2\x82\xac").generic_string<char, std::char_traits<char>, TestAllocator<char>>();
    CHECK(t.c_str() == std::string("\xc3\xa4/\xe2\x82\xac"));
#endif
    CHECK(fs::u8path("\xc3\xa4\\\xe2\x82\xac").generic_wstring() == std::wstring(L"\U000000E4/\U000020AC"));
    CHECK(fs::u8path("\xc3\xa4\\\xe2\x82\xac").generic_u8string() == std::string("\xc3\xa4/\xe2\x82\xac"));
    CHECK(fs::u8path("\xc3\xa4\\\xe2\x82\xac").generic_u16string() == std::u16string(u"\u00E4/\u20AC"));
    CHECK(fs::u8path("\xc3\xa4\\\xe2\x82\xac").generic_u32string() == std::u32string(U"\U000000E4/\U000020AC"));
#else
    CHECK(fs::u8path("\xc3\xa4/\xe2\x82\xac").generic_string() == std::string(u8"\xc3\xa4/\xe2\x82\xac"));
#ifndef USE_STD_FS
    auto t = fs::u8path("\xc3\xa4/\xe2\x82\xac").generic_string<char, std::char_traits<char>, TestAllocator<char>>();
    CHECK(t.c_str() == std::string(u8"\xc3\xa4/\xe2\x82\xac"));
#endif
    CHECK(fs::u8path("\xc3\xa4/\xe2\x82\xac").generic_wstring() == std::wstring(L"ä/€"));
    CHECK(fs::u8path("\xc3\xa4/\xe2\x82\xac").generic_u8string() == std::string(u8"\xc3\xa4/\xe2\x82\xac"));
    CHECK(fs::u8path("\xc3\xa4/\xe2\x82\xac").generic_u16string() == std::u16string(u"\u00E4/\u20AC"));
    CHECK(fs::u8path("\xc3\xa4/\xe2\x82\xac").generic_u32string() == std::u32string(U"\U000000E4/\U000020AC"));
#endif
}

TEST_CASE("30.10.8.4.8 path compare", "[filesystem][path][fs.path.compare]")
{
    CHECK(fs::path("/foo/b").compare("/foo/a") > 0);
    CHECK(fs::path("/foo/b").compare("/foo/b") == 0);
    CHECK(fs::path("/foo/b").compare("/foo/c") < 0);
}

TEST_CASE("30.10.8.4.9 path decomposition", "[filesystem][path][fs.path.decompose]")
{
    // root_name()
    CHECK(fs::path("").root_name() == "");
    CHECK(fs::path(".").root_name() == "");
    CHECK(fs::path("..").root_name() == "");
    CHECK(fs::path("foo").root_name() == "");
    CHECK(fs::path("/").root_name() == "");
    CHECK(fs::path("/foo").root_name() == "");
    CHECK(fs::path("foo/").root_name() == "");
    CHECK(fs::path("/foo/").root_name() == "");
    CHECK(fs::path("foo/bar").root_name() == "");
    CHECK(fs::path("/foo/bar").root_name() == "");
    CHECK(fs::path("///foo/bar").root_name() == "");
#ifdef GHC_OS_WINDOWS
    CHECK(fs::path("C:/foo").root_name() == "C:");
    CHECK(fs::path("C:\\foo").root_name() == "C:");
    CHECK(fs::path("C:foo").root_name() == "C:");
#endif

    // root_directory()
    CHECK(fs::path("").root_directory() == "");
    CHECK(fs::path(".").root_directory() == "");
    CHECK(fs::path("..").root_directory() == "");
    CHECK(fs::path("foo").root_directory() == "");
    CHECK(fs::path("/").root_directory() == "/");
    CHECK(fs::path("/foo").root_directory() == "/");
    CHECK(fs::path("foo/").root_directory() == "");
    CHECK(fs::path("/foo/").root_directory() == "/");
    CHECK(fs::path("foo/bar").root_directory() == "");
    CHECK(fs::path("/foo/bar").root_directory() == "/");
    CHECK(fs::path("///foo/bar").root_directory() == "/");
#ifdef GHC_OS_WINDOWS
    CHECK(fs::path("C:/foo").root_directory() == "/");
    CHECK(fs::path("C:\\foo").root_directory() == "/");
    CHECK(fs::path("C:foo").root_directory() == "");
#endif

    // root_path()
    CHECK(fs::path("").root_path() == "");
    CHECK(fs::path(".").root_path() == "");
    CHECK(fs::path("..").root_path() == "");
    CHECK(fs::path("foo").root_path() == "");
    CHECK(fs::path("/").root_path() == "/");
    CHECK(fs::path("/foo").root_path() == "/");
    CHECK(fs::path("foo/").root_path() == "");
    CHECK(fs::path("/foo/").root_path() == "/");
    CHECK(fs::path("foo/bar").root_path() == "");
    CHECK(fs::path("/foo/bar").root_path() == "/");
    CHECK(fs::path("///foo/bar").root_path() == "/");
#ifdef GHC_OS_WINDOWS
    CHECK(fs::path("C:/foo").root_path() == "C:/");
    CHECK(fs::path("C:\\foo").root_path() == "C:/");
    CHECK(fs::path("C:foo").root_path() == "C:");
#endif

    // relative_path()
    CHECK(fs::path("").relative_path() == "");
    CHECK(fs::path(".").relative_path() == ".");
    CHECK(fs::path("..").relative_path() == "..");
    CHECK(fs::path("foo").relative_path() == "foo");
    CHECK(fs::path("/").relative_path() == "");
    CHECK(fs::path("/foo").relative_path() == "foo");
    CHECK(fs::path("foo/").relative_path() == "foo/");
    CHECK(fs::path("/foo/").relative_path() == "foo/");
    CHECK(fs::path("foo/bar").relative_path() == "foo/bar");
    CHECK(fs::path("/foo/bar").relative_path() == "foo/bar");
    CHECK(fs::path("///foo/bar").relative_path() == "foo/bar");
#ifdef GHC_OS_WINDOWS
    CHECK(fs::path("C:/foo").relative_path() == "foo");
    CHECK(fs::path("C:\\foo").relative_path() == "foo");
    CHECK(fs::path("C:foo").relative_path() == "foo");
#endif

    // parent_path()
    CHECK(fs::path("").parent_path() == "");
    CHECK(fs::path(".").parent_path() == "");
    CHECK(fs::path("..").parent_path() == "");  // unintuitive but as defined in the standard
    CHECK(fs::path("foo").parent_path() == "");
    CHECK(fs::path("/").parent_path() == "/");
    CHECK(fs::path("/foo").parent_path() == "/");
    CHECK(fs::path("foo/").parent_path() == "foo");
    CHECK(fs::path("/foo/").parent_path() == "/foo");
    CHECK(fs::path("foo/bar").parent_path() == "foo");
    CHECK(fs::path("/foo/bar").parent_path() == "/foo");
    CHECK(fs::path("///foo/bar").parent_path() == "/foo");
#ifdef GHC_OS_WINDOWS
    CHECK(fs::path("C:/foo").parent_path() == "C:/");
    CHECK(fs::path("C:\\foo").parent_path() == "C:/");
    CHECK(fs::path("C:foo").parent_path() == "C:");
#endif

    // filename()
    CHECK(fs::path("").filename() == "");
    CHECK(fs::path(".").filename() == ".");
    CHECK(fs::path("..").filename() == "..");
    CHECK(fs::path("foo").filename() == "foo");
    CHECK(fs::path("/").filename() == "");
    CHECK(fs::path("/foo").filename() == "foo");
    CHECK(fs::path("foo/").filename() == "");
    CHECK(fs::path("/foo/").filename() == "");
    CHECK(fs::path("foo/bar").filename() == "bar");
    CHECK(fs::path("/foo/bar").filename() == "bar");
    CHECK(fs::path("///foo/bar").filename() == "bar");
#ifdef GHC_OS_WINDOWS
    CHECK(fs::path("C:/foo").filename() == "foo");
    CHECK(fs::path("C:\\foo").filename() == "foo");
    CHECK(fs::path("C:foo").filename() == "foo");
#endif

    // stem()
    CHECK(fs::path("/foo/bar.txt").stem() == "bar");
    {
        fs::path p = "foo.bar.baz.tar";
        CHECK(p.extension() == ".tar");
        p = p.stem();
        CHECK(p.extension() == ".baz");
        p = p.stem();
        CHECK(p.extension() == ".bar");
        p = p.stem();
        CHECK(p == "foo");
    }
    CHECK(fs::path("/foo/.profile").stem() == ".profile");
    CHECK(fs::path(".bar").stem() == ".bar");
    CHECK(fs::path("..bar").stem() == ".");

    // extension()
    CHECK(fs::path("/foo/bar.txt").extension() == ".txt");
    CHECK(fs::path("/foo/bar").extension() == "");
    CHECK(fs::path("/foo/.profile").extension() == "");
    CHECK(fs::path(".bar").extension() == "");
    CHECK(fs::path("..bar").extension() == ".bar");

    if (has_host_root_name_support()) {
        // //host-based root-names
        CHECK(fs::path("//host").root_name() == "//host");
        CHECK(fs::path("//host/foo").root_name() == "//host");
        CHECK(fs::path("//host").root_directory() == "");
        CHECK(fs::path("//host/foo").root_directory() == "/");
        CHECK(fs::path("//host").root_path() == "//host");
        CHECK(fs::path("//host/foo").root_path() == "//host/");
        CHECK(fs::path("//host").relative_path() == "");
        CHECK(fs::path("//host/foo").relative_path() == "foo");
        CHECK(fs::path("//host").parent_path() == "//host");
        CHECK(fs::path("//host/foo").parent_path() == "//host/");
        CHECK(fs::path("//host").filename() == "");
        CHECK(fs::path("//host/foo").filename() == "foo");
    }
}

TEST_CASE("30.10.8.4.10 path query", "[fielsystem][path][fs.path.query]")
{
    // empty
    CHECK(fs::path("").empty());
    CHECK(!fs::path("foo").empty());

    // has_root_path()
    CHECK(!fs::path("foo").has_root_path());
    CHECK(!fs::path("foo/bar").has_root_path());
    CHECK(fs::path("/foo").has_root_path());
#ifdef GHC_OS_WINDOWS
    CHECK(fs::path("C:foo").has_root_path());
    CHECK(fs::path("C:/foo").has_root_path());
#endif

    // has_root_name()
    CHECK(!fs::path("foo").has_root_name());
    CHECK(!fs::path("foo/bar").has_root_name());
    CHECK(!fs::path("/foo").has_root_name());
#ifdef GHC_OS_WINDOWS
    CHECK(fs::path("C:foo").has_root_name());
    CHECK(fs::path("C:/foo").has_root_name());
#endif

    // has_root_directory()
    CHECK(!fs::path("foo").has_root_directory());
    CHECK(!fs::path("foo/bar").has_root_directory());
    CHECK(fs::path("/foo").has_root_directory());
#ifdef GHC_OS_WINDOWS
    CHECK(!fs::path("C:foo").has_root_directory());
    CHECK(fs::path("C:/foo").has_root_directory());
#endif

    // has_relative_path()
    CHECK(!fs::path("").has_relative_path());
    CHECK(!fs::path("/").has_relative_path());
    CHECK(fs::path("/foo").has_relative_path());

    // has_parent_path()
    CHECK(!fs::path("").has_parent_path());
    CHECK(!fs::path(".").has_parent_path());
    CHECK(!fs::path("..").has_parent_path());  // unintuitive but as defined in the standard
    CHECK(!fs::path("foo").has_parent_path());
    CHECK(fs::path("/").has_parent_path());
    CHECK(fs::path("/foo").has_parent_path());
    CHECK(fs::path("foo/").has_parent_path());
    CHECK(fs::path("/foo/").has_parent_path());

    // has_filename()
    CHECK(fs::path("foo").has_filename());
    CHECK(fs::path("foo/bar").has_filename());
    CHECK(!fs::path("/foo/bar/").has_filename());

    // has_stem()
    CHECK(fs::path("foo").has_stem());
    CHECK(fs::path("foo.bar").has_stem());
    CHECK(fs::path(".profile").has_stem());
    CHECK(!fs::path("/foo/").has_stem());

    // has_extension()
    CHECK(!fs::path("foo").has_extension());
    CHECK(fs::path("foo.bar").has_extension());
    CHECK(!fs::path(".profile").has_extension());

    // is_absolute()
    CHECK(!fs::path("foo/bar").is_absolute());
#ifdef GHC_OS_WINDOWS
    CHECK(!fs::path("/foo").is_absolute());
    CHECK(!fs::path("c:foo").is_absolute());
    CHECK(fs::path("c:/foo").is_absolute());
#else
    CHECK(fs::path("/foo").is_absolute());
#endif

    // is_relative()
    CHECK(fs::path("foo/bar").is_relative());
#ifdef GHC_OS_WINDOWS
    CHECK(fs::path("/foo").is_relative());
    CHECK(fs::path("c:foo").is_relative());
    CHECK(!fs::path("c:/foo").is_relative());
#else
    CHECK(!fs::path("/foo").is_relative());
#endif

    if (has_host_root_name_support()) {
        CHECK(fs::path("//host").has_root_name());
        CHECK(fs::path("//host/foo").has_root_name());
        CHECK(fs::path("//host").has_root_path());
        CHECK(fs::path("//host/foo").has_root_path());
        CHECK(!fs::path("//host").has_root_directory());
        CHECK(fs::path("//host/foo").has_root_directory());
        CHECK(!fs::path("//host").has_relative_path());
        CHECK(fs::path("//host/foo").has_relative_path());
        CHECK(fs::path("//host/foo").is_absolute());
        CHECK(!fs::path("//host/foo").is_relative());
    }
}

TEST_CASE("30.10.8.4.11 path generation", "[filesystem][path][fs.path.gen]")
{
    // lexically_normal()
    CHECK(fs::path("foo/./bar/..").lexically_normal() == "foo/");
    CHECK(fs::path("foo/.///bar/../").lexically_normal() == "foo/");
    CHECK(fs::path("/foo/../..").lexically_normal() == "/");
    CHECK(fs::path("foo/..").lexically_normal() == ".");
    CHECK(fs::path("ab/cd/ef/../../qw").lexically_normal() == "ab/qw");
    CHECK(fs::path("a/b/../../../c").lexically_normal() == "../c");
#ifdef GHC_OS_WINDOWS
    CHECK(fs::path("\\/\\///\\/").lexically_normal() == "/");
    CHECK(fs::path("a/b/..\\//..///\\/../c\\\\/").lexically_normal() == "../c/");
    CHECK(fs::path("..a/b/..\\//..///\\/../c\\\\/").lexically_normal() == "../c/");
#endif

    // lexically_relative()
    CHECK(fs::path("/a/d").lexically_relative("/a/b/c") == "../../d");
    CHECK(fs::path("/a/b/c").lexically_relative("/a/d") == "../b/c");
    CHECK(fs::path("a/b/c").lexically_relative("a") == "b/c");
    CHECK(fs::path("a/b/c").lexically_relative("a/b/c/x/y") == "../..");
    CHECK(fs::path("a/b/c").lexically_relative("a/b/c") == ".");
    CHECK(fs::path("a/b").lexically_relative("c/d") == "../../a/b");
    if (has_host_root_name_support()) {
        CHECK(fs::path("//host1/foo").lexically_relative("//host2.bar") == "");
    }
#ifdef GHC_OS_WINDOWS
    CHECK(fs::path("c:/foo").lexically_relative("/bar") == "");
    CHECK(fs::path("c:foo").lexically_relative("c:/bar") == "");
    CHECK(fs::path("foo").lexically_relative("/bar") == "");
#else
    CHECK(fs::path("/foo").lexically_relative("bar") == "");
    CHECK(fs::path("foo").lexically_relative("/bar") == "");
#endif

    // lexically_proximate()
    CHECK(fs::path("/a/d").lexically_proximate("/a/b/c") == "../../d");
    if (has_host_root_name_support()) {
        CHECK(fs::path("//host1/a/d").lexically_proximate("//host2/a/b/c") == "//host1/a/d");
    }
    CHECK(fs::path("a/d").lexically_proximate("/a/b/c") == "a/d");
#ifdef GHC_OS_WINDOWS
    CHECK(fs::path("c:/a/d").lexically_proximate("c:/a/b/c") == "../../d");
    CHECK(fs::path("c:/a/d").lexically_proximate("d:/a/b/c") == "c:/a/d");
    CHECK(fs::path("c:/foo").lexically_proximate("/bar") == "c:/foo");
    CHECK(fs::path("c:foo").lexically_proximate("c:/bar") == "c:foo");
    CHECK(fs::path("foo").lexically_proximate("/bar") == "foo");
#else
    CHECK(fs::path("/foo").lexically_proximate("bar") == "/foo");
    CHECK(fs::path("foo").lexically_proximate("/bar") == "foo");
#endif
}

static std::string iterateResult(const fs::path& path)
{
    std::ostringstream result;
    for (fs::path::const_iterator i = path.begin(); i != path.end(); ++i) {
        if (i != path.begin()) {
            result << ",";
        }
        result << i->generic_string();
    }
    return result.str();
}

static std::string reverseIterateResult(const fs::path& path)
{
    std::ostringstream result;
    fs::path::const_iterator iter = path.end();
    bool first = true;
    if (iter != path.begin()) {
        do {
            --iter;
            if (!first) {
                result << ",";
            }
            first = false;
            result << iter->generic_string();
        } while (iter != path.begin());
    }
    return result.str();
}

TEST_CASE("30.10.8.5 path iterators", "[filesystem][path][fs.path.itr]")
{
    CHECK(iterateResult(fs::path()).empty());
    CHECK("." == iterateResult(fs::path(".")));
    CHECK(".." == iterateResult(fs::path("..")));
    CHECK("foo" == iterateResult(fs::path("foo")));
    CHECK("/" == iterateResult(fs::path("/")));
    CHECK("/,foo" == iterateResult(fs::path("/foo")));
    CHECK("foo," == iterateResult(fs::path("foo/")));
    CHECK("/,foo," == iterateResult(fs::path("/foo/")));
    CHECK("foo,bar" == iterateResult(fs::path("foo/bar")));
    CHECK("/,foo,bar" == iterateResult(fs::path("/foo/bar")));
    CHECK("/,foo,bar" == iterateResult(fs::path("///foo/bar")));
    CHECK("/,foo,bar," == iterateResult(fs::path("/foo/bar///")));
    CHECK("foo,.,bar,..," == iterateResult(fs::path("foo/.///bar/../")));
#ifdef GHC_OS_WINDOWS
    CHECK("C:,/,foo" == iterateResult(fs::path("C:/foo")));
#endif

    CHECK(reverseIterateResult(fs::path()).empty());
    CHECK("." == reverseIterateResult(fs::path(".")));
    CHECK(".." == reverseIterateResult(fs::path("..")));
    CHECK("foo" == reverseIterateResult(fs::path("foo")));
    CHECK("/" == reverseIterateResult(fs::path("/")));
    CHECK("foo,/" == reverseIterateResult(fs::path("/foo")));
    CHECK(",foo" == reverseIterateResult(fs::path("foo/")));
    CHECK(",foo,/" == reverseIterateResult(fs::path("/foo/")));
    CHECK("bar,foo" == reverseIterateResult(fs::path("foo/bar")));
    CHECK("bar,foo,/" == reverseIterateResult(fs::path("/foo/bar")));
    CHECK("bar,foo,/" == reverseIterateResult(fs::path("///foo/bar")));
    CHECK(",bar,foo,/" == reverseIterateResult(fs::path("/foo/bar///")));
    CHECK(",..,bar,.,foo" == reverseIterateResult(fs::path("foo/.///bar/../")));
#ifdef GHC_OS_WINDOWS
    CHECK("foo,/,C:" == reverseIterateResult(fs::path("C:/foo")));
    CHECK("foo,C:" == reverseIterateResult(fs::path("C:foo")));
#endif
    {
        fs::path p1 = "/foo/bar/test.txt";
        fs::path p2;
        for (auto pe : p1) {
            p2 /= pe;
        }
        CHECK(p1 == p2);
    }

    if (has_host_root_name_support()) {
        CHECK("foo" == *(--fs::path("//host/foo").end()));
        CHECK("//host" == iterateResult(fs::path("//host")));
        CHECK("//host,/,foo" == iterateResult(fs::path("//host/foo")));
        CHECK("//host" == reverseIterateResult(fs::path("//host")));
        CHECK("foo,/,//host" == reverseIterateResult(fs::path("//host/foo")));
        {
            fs::path p1 = "//host/foo/bar/test.txt";
            fs::path p2;
            for (auto pe : p1) {
                p2 /= pe;
            }
            CHECK(p1 == p2);
        }
    }
}

TEST_CASE("30.10.8.6 path non-member functions", "[filesystem][path][fs.path.nonmember]")
{
    fs::path p1("foo/bar");
    fs::path p2("some/other");
    fs::swap(p1, p2);
    CHECK(p1 == "some/other");
    CHECK(p2 == "foo/bar");
    CHECK(hash_value(p1));
    CHECK(p2 < p1);
    CHECK(p2 <= p1);
    CHECK(p1 <= p1);
    CHECK(!(p1 < p2));
    CHECK(!(p1 <= p2));
    CHECK(p1 > p2);
    CHECK(p1 >= p2);
    CHECK(p1 >= p1);
    CHECK(!(p2 > p1));
    CHECK(!(p2 >= p1));
    CHECK(p1 != p2);
    CHECK(p1 / p2 == "some/other/foo/bar");
}

TEST_CASE("30.10.8.6.1 path inserter and extractor", "[filesystem][path][fs.path.io]")
{
    {
        std::ostringstream os;
        os << fs::path("/root/foo bar");
#ifdef GHC_OS_WINDOWS
        CHECK(os.str() == "\"\\\\root\\\\foo bar\"");
#else
        CHECK(os.str() == "\"/root/foo bar\"");
#endif
    }
    {
        std::ostringstream os;
        os << fs::path("/root/foo\"bar");
#ifdef GHC_OS_WINDOWS
        CHECK(os.str() == "\"\\\\root\\\\foo\\\"bar\"");
#else
        CHECK(os.str() == "\"/root/foo\\\"bar\"");
#endif
    }

    {
        std::istringstream is("\"/root/foo bar\"");
        fs::path p;
        is >> p;
        CHECK(p == fs::path("/root/foo bar"));
        CHECK((is.flags() & std::ios_base::skipws) == std::ios_base::skipws);
    }
    {
        std::istringstream is("\"/root/foo bar\"");
        is >> std::noskipws;
        fs::path p;
        is >> p;
        CHECK(p == fs::path("/root/foo bar"));
        CHECK((is.flags() & std::ios_base::skipws) != std::ios_base::skipws);
    }
    {
        std::istringstream is("\"/root/foo\\\"bar\"");
        fs::path p;
        is >> p;
        CHECK(p == fs::path("/root/foo\"bar"));
    }
    {
        std::istringstream is("/root/foo");
        fs::path p;
        is >> p;
        CHECK(p == fs::path("/root/foo"));
    }
}

TEST_CASE("30.10.8.6.2 path factory functions", "[filesystem][path][fs.path.factory]")
{
    CHECK(fs::u8path("foo/bar") == fs::path("foo/bar"));
    CHECK(fs::u8path("foo/bar") == fs::path("foo/bar"));
    std::string str("/foo/bar/test.txt");
    CHECK(fs::u8path(str.begin(), str.end()) == str);
}

TEST_CASE("30.10.9 class filesystem_error", "[filesystem][filesystem_error][fs.class.filesystem_error]")
{
    std::error_code ec(1, std::system_category());
    auto fse = fs::filesystem_error("Some error", ec);
    CHECK(fse.code().value() == 1);
    CHECK(!std::string(fse.what()).empty());
    CHECK(fse.path1().empty());
    CHECK(fse.path2().empty());
    fse = fs::filesystem_error("Some error", fs::path("foo/bar"), ec);
    CHECK(!std::string(fse.what()).empty());
    CHECK(fse.path1() == "foo/bar");
    CHECK(fse.path2().empty());
    fse = fs::filesystem_error("Some error", fs::path("foo/bar"), fs::path("some/other"), ec);
    CHECK(!std::string(fse.what()).empty());
    CHECK(fse.path1() == "foo/bar");
    CHECK(fse.path2() == "some/other");
}

TEST_CASE("30.10.10.4 enum class perms", "[filesystem][enum][fs.enum]")
{
    CHECK((fs::perms::owner_read | fs::perms::owner_write | fs::perms::owner_exec) == fs::perms::owner_all);
    CHECK((fs::perms::group_read | fs::perms::group_write | fs::perms::group_exec) == fs::perms::group_all);
    CHECK((fs::perms::others_read | fs::perms::others_write | fs::perms::others_exec) == fs::perms::others_all);
    CHECK((fs::perms::owner_all | fs::perms::group_all | fs::perms::others_all) == fs::perms::all);
    CHECK((fs::perms::all | fs::perms::set_uid | fs::perms::set_gid | fs::perms::sticky_bit) == fs::perms::mask);
}

TEST_CASE("30.10.11 class file_status", "[filesystem][file_status][fs.class.file_status]")
{
    {
        fs::file_status fs;
        CHECK(fs.type() == fs::file_type::none);
        CHECK(fs.permissions() == fs::perms::unknown);
    }
    {
        fs::file_status fs{fs::file_type::regular};
        CHECK(fs.type() == fs::file_type::regular);
        CHECK(fs.permissions() == fs::perms::unknown);
    }
    {
        fs::file_status fs{fs::file_type::directory, fs::perms::owner_read | fs::perms::owner_write | fs::perms::owner_exec};
        CHECK(fs.type() == fs::file_type::directory);
        CHECK(fs.permissions() == fs::perms::owner_all);
        fs.type(fs::file_type::block);
        CHECK(fs.type() == fs::file_type::block);
        fs.type(fs::file_type::character);
        CHECK(fs.type() == fs::file_type::character);
        fs.type(fs::file_type::fifo);
        CHECK(fs.type() == fs::file_type::fifo);
        fs.type(fs::file_type::symlink);
        CHECK(fs.type() == fs::file_type::symlink);
        fs.type(fs::file_type::socket);
        CHECK(fs.type() == fs::file_type::socket);
        fs.permissions(fs.permissions() | fs::perms::group_all | fs::perms::others_all);
        CHECK(fs.permissions() == fs::perms::all);
    }
    {
        fs::file_status fst(fs::file_type::regular);
        fs::file_status fs(std::move(fst));
        CHECK(fs.type() == fs::file_type::regular);
        CHECK(fs.permissions() == fs::perms::unknown);
    }
}

TEST_CASE("30.10.12 class directory_entry", "[filesystem][directory_entry][fs.dir.entry]")
{
    TemporaryDirectory t;
    auto de = fs::directory_entry(t.path());
    CHECK(de.path() == t.path());
    CHECK(de.exists());
    CHECK(!de.is_block_file());
    CHECK(!de.is_character_file());
    CHECK(de.is_directory());
    CHECK(!de.is_fifo());
    CHECK(!de.is_other());
    CHECK(!de.is_regular_file());
    CHECK(!de.is_socket());
    CHECK(!de.is_symlink());
    CHECK_NOTHROW(de.refresh());
    generateFile(t.path() / "foo", 1234);
    de = fs::directory_entry(t.path() / "foo");
    CHECK(de.path() == t.path() / "foo");
    CHECK(de.exists());
    CHECK(!de.is_block_file());
    CHECK(!de.is_character_file());
    CHECK(!de.is_directory());
    CHECK(!de.is_fifo());
    CHECK(!de.is_other());
    CHECK(de.is_regular_file());
    CHECK(!de.is_socket());
    CHECK(!de.is_symlink());
    CHECK(de.file_size() == 1234);
    CHECK(de.hard_link_count() == 1);
}

TEST_CASE("30.10.13 class directory_iterator", "[filesystem][directory_iterator][fs.class.directory_iterator]")
{
    {
        TemporaryDirectory t;
        CHECK(fs::directory_iterator(t.path()) == fs::directory_iterator());
        generateFile(t.path() / "test", 1234);
        REQUIRE(fs::directory_iterator(t.path()) != fs::directory_iterator());
        auto iter = fs::directory_iterator(t.path());
        CHECK(iter->path().filename() == "test");
        CHECK(iter->path() == t.path() / "test");
        CHECK(!iter->is_symlink());
        CHECK(iter->is_regular_file());
        CHECK(!iter->is_directory());
        CHECK(iter->file_size() == 1234);
        CHECK(++iter == fs::directory_iterator());
        CHECK_THROWS_AS(fs::directory_iterator(t.path() / "non-existing"), fs::filesystem_error);
    }
    if (is_symlink_creation_supported()) {
        TemporaryDirectory t;
        fs::path td = t.path() / "testdir";
        CHECK(fs::directory_iterator(t.path()) == fs::directory_iterator());
        generateFile(t.path() / "test", 1234);
        fs::create_directory(td);
        REQUIRE_NOTHROW(fs::create_symlink(t.path() / "test", td / "testlink"));
        std::error_code ec;
        REQUIRE(fs::directory_iterator(td) != fs::directory_iterator());
        auto iter = fs::directory_iterator(td);
        CHECK(iter->path().filename() == "testlink");
        CHECK(iter->path() == td / "testlink");
        CHECK(iter->is_symlink());
        CHECK(iter->is_regular_file());
        CHECK(!iter->is_directory());
        CHECK(iter->file_size() == 1234);
        CHECK(++iter == fs::directory_iterator());
    }
    {
        // Issue #8: check if resources are freed when iterator reaches end()
        TemporaryDirectory t(TempOpt::change_path);
        auto p = fs::path("test/");
        fs::create_directory(p);
        auto iter = fs::directory_iterator(p);
        while (iter != fs::directory_iterator()) {
            ++iter;
        }
        CHECK(fs::remove_all(p) == 1);
        CHECK_NOTHROW(fs::create_directory(p));
    }
}

TEST_CASE("30.10.14 class recursive_directory_iterator", "[filesystem][recursive_directory_iterator][fs.class.rec.dir.itr]")
{
    {
        TemporaryDirectory t;
        CHECK(fs::recursive_directory_iterator(t.path()) == fs::recursive_directory_iterator());
        generateFile(t.path() / "test", 1234);
        REQUIRE(fs::recursive_directory_iterator(t.path()) != fs::recursive_directory_iterator());
        auto iter = fs::recursive_directory_iterator(t.path());
        CHECK(iter->path().filename() == "test");
        CHECK(iter->path() == t.path() / "test");
        CHECK(!iter->is_symlink());
        CHECK(iter->is_regular_file());
        CHECK(!iter->is_directory());
        CHECK(iter->file_size() == 1234);
        CHECK(++iter == fs::recursive_directory_iterator());
    }

    {
        TemporaryDirectory t;
        fs::path td = t.path() / "testdir";
        fs::create_directories(td);
        generateFile(td / "test", 1234);
        REQUIRE(fs::recursive_directory_iterator(t.path()) != fs::recursive_directory_iterator());
        auto iter = fs::recursive_directory_iterator(t.path());

        CHECK(iter->path().filename() == "testdir");
        CHECK(iter->path() == td);
        CHECK(!iter->is_symlink());
        CHECK(!iter->is_regular_file());
        CHECK(iter->is_directory());

        CHECK(++iter != fs::recursive_directory_iterator());

        CHECK(iter->path().filename() == "test");
        CHECK(iter->path() == td / "test");
        CHECK(!iter->is_symlink());
        CHECK(iter->is_regular_file());
        CHECK(!iter->is_directory());
        CHECK(iter->file_size() == 1234);

        CHECK(++iter == fs::recursive_directory_iterator());
    }
    {
        TemporaryDirectory t;
        std::error_code ec;
        CHECK(fs::recursive_directory_iterator(t.path(), fs::directory_options::none) == fs::recursive_directory_iterator());
        CHECK(fs::recursive_directory_iterator(t.path(), fs::directory_options::none, ec) == fs::recursive_directory_iterator());
        CHECK(!ec);
        CHECK(fs::recursive_directory_iterator(t.path(), ec) == fs::recursive_directory_iterator());
        CHECK(!ec);
        generateFile(t.path() / "test");
        fs::recursive_directory_iterator rd1(t.path());
        CHECK(fs::recursive_directory_iterator(rd1) != fs::recursive_directory_iterator());
        fs::recursive_directory_iterator rd2(t.path());
        CHECK(fs::recursive_directory_iterator(std::move(rd2)) != fs::recursive_directory_iterator());
        fs::recursive_directory_iterator rd3(t.path(), fs::directory_options::skip_permission_denied);
        CHECK(rd3.options() == fs::directory_options::skip_permission_denied);
        fs::recursive_directory_iterator rd4;
        rd4 = std::move(rd3);
        CHECK(rd4 != fs::recursive_directory_iterator());
        CHECK_NOTHROW(++rd4);
        CHECK(rd4 == fs::recursive_directory_iterator());
        fs::recursive_directory_iterator rd5;
        rd5 = rd4;
    }
    {
        TemporaryDirectory t(TempOpt::change_path);
        generateFile("a");
        fs::create_directory("d1");
        fs::create_directory("d1/d2");
        generateFile("d1/b");
        generateFile("d1/c");
        generateFile("d1/d2/d");
        generateFile("e");
        auto iter = fs::recursive_directory_iterator(".");
        std::multimap<std::string, int> result;
        while(iter != fs::recursive_directory_iterator()) {
            result.insert(std::make_pair(iter->path().generic_string(), iter.depth()));
            ++iter;
        }
        std::stringstream os;
        for(auto p : result) {
            os << "[" << p.first << "," << p.second << "],";
        }
        CHECK(os.str() == "[./a,0],[./d1,0],[./d1/b,1],[./d1/c,1],[./d1/d2,1],[./d1/d2/d,2],[./e,0],");
    }
    {
        TemporaryDirectory t(TempOpt::change_path);
        generateFile("a");
        fs::create_directory("d1");
        fs::create_directory("d1/d2");
        generateFile("d1/d2/b");
        generateFile("e");
        auto iter = fs::recursive_directory_iterator(".");
        std::multimap<std::string, int> result;
        while(iter != fs::recursive_directory_iterator()) {
            result.insert(std::make_pair(iter->path().generic_string(), iter.depth()));
            if(iter->path() == "./d1/d2") {
                iter.disable_recursion_pending();
            }
            ++iter;
        }
        std::stringstream os;
        for(auto p : result) {
            os << "[" << p.first << "," << p.second << "],";
        }
        CHECK(os.str() == "[./a,0],[./d1,0],[./d1/d2,1],[./e,0],");
    }
    {
        TemporaryDirectory t(TempOpt::change_path);
        generateFile("a");
        fs::create_directory("d1");
        fs::create_directory("d1/d2");
        generateFile("d1/d2/b");
        generateFile("e");
        auto iter = fs::recursive_directory_iterator(".");
        std::multimap<std::string, int> result;
        while(iter != fs::recursive_directory_iterator()) {
            result.insert(std::make_pair(iter->path().generic_string(), iter.depth()));
            if(iter->path() == "./d1/d2") {
                iter.pop();
            }
            else {
                ++iter;
            }
        }
        std::stringstream os;
        for(auto p : result) {
            os << "[" << p.first << "," << p.second << "],";
        }
        CHECK(os.str() == "[./a,0],[./d1,0],[./d1/d2,1],[./e,0],");
    }
}

TEST_CASE("30.10.15.1 absolute", "[filesystem][operations][fs.op.absolute]")
{
    CHECK(fs::absolute("") == fs::current_path() / "");
    CHECK(fs::absolute(fs::current_path()) == fs::current_path());
    CHECK(fs::absolute(".") == fs::current_path() / ".");
    CHECK((fs::absolute("..") == fs::current_path().parent_path() || fs::absolute("..") == fs::current_path() / ".."));
    CHECK(fs::absolute("foo") == fs::current_path() / "foo");
    std::error_code ec;
    CHECK(fs::absolute("", ec) == fs::current_path() / "");
    CHECK(!ec);
    CHECK(fs::absolute("foo", ec) == fs::current_path() / "foo");
    CHECK(!ec);
}

TEST_CASE("30.10.15.2 canonical", "[filesystem][operations][fs.op.canonical]")
{
    CHECK_THROWS_AS(fs::canonical(""), fs::filesystem_error);
    CHECK(fs::canonical(fs::current_path()) == fs::current_path());

    CHECK(fs::canonical(".") == fs::current_path());
    CHECK(fs::canonical("..") == fs::current_path().parent_path());
    CHECK(fs::canonical("/") == fs::current_path().root_path());
    CHECK_THROWS_AS(fs::canonical("foo"), fs::filesystem_error);
    {
        std::error_code ec;
        CHECK_NOTHROW(fs::canonical("foo", ec));
        CHECK(ec);
    }
    {
        TemporaryDirectory t(TempOpt::change_path);
        auto dir = t.path() / "d0";
        fs::create_directories(dir / "d1");
        generateFile(dir / "f0");
        fs::path rel(dir.filename());
        CHECK(fs::canonical(dir) == dir);
        CHECK(fs::canonical(rel) == dir);
        CHECK(fs::canonical(dir / "f0") == dir / "f0");
        CHECK(fs::canonical(rel / "f0") == dir / "f0");
        CHECK(fs::canonical(rel / "./f0") == dir / "f0");
        CHECK(fs::canonical(rel / "d1/../f0") == dir / "f0");
    }

    if (is_symlink_creation_supported()) {
        TemporaryDirectory t(TempOpt::change_path);
        fs::create_directory(t.path() / "dir1");
        generateFile(t.path() / "dir1/test1");
        fs::create_directory(t.path() / "dir2");
        fs::create_directory_symlink(t.path() / "dir1", t.path() / "dir2/dirSym");
        CHECK(fs::canonical(t.path() / "dir2/dirSym/test1") == t.path() / "dir1/test1");
    }
}

TEST_CASE("30.10.15.3 copy", "[filesystem][operations][fs.op.copy]")
{
    {
        TemporaryDirectory t(TempOpt::change_path);
        std::error_code ec;
        fs::create_directory("dir1");
        generateFile("dir1/file1");
        generateFile("dir1/file2");
        fs::create_directory("dir1/dir2");
        generateFile("dir1/dir2/file3");
        CHECK_NOTHROW(fs::copy("dir1", "dir3"));
        CHECK(fs::exists("dir3/file1"));
        CHECK(fs::exists("dir3/file2"));
        CHECK(!fs::exists("dir3/dir2"));
        CHECK_NOTHROW(fs::copy("dir1", "dir4", fs::copy_options::recursive, ec));
        CHECK(!ec);
        CHECK(fs::exists("dir4/file1"));
        CHECK(fs::exists("dir4/file2"));
        CHECK(fs::exists("dir4/dir2/file3"));
    }
    if (is_symlink_creation_supported()) {
        TemporaryDirectory t(TempOpt::change_path);
        std::error_code ec;
        fs::create_directory("dir1");
        generateFile("dir1/file1");
        generateFile("dir1/file2");
        fs::create_directory("dir1/dir2");
        generateFile("dir1/dir2/file3");
#ifdef TEST_LWG_2682_BEHAVIOUR
        REQUIRE_THROWS_AS(fs::copy("dir1", "dir3", fs::copy_options::create_symlinks | fs::copy_options::recursive), fs::filesystem_error);
#else
        REQUIRE_NOTHROW(fs::copy("dir1", "dir3", fs::copy_options::create_symlinks | fs::copy_options::recursive));
        CHECK(!ec);
        CHECK(fs::exists("dir3/file1"));
        CHECK(fs::is_symlink("dir3/file1"));
        CHECK(fs::exists("dir3/file2"));
        CHECK(fs::is_symlink("dir3/file2"));
        CHECK(fs::exists("dir3/dir2/file3"));
        CHECK(fs::is_symlink("dir3/dir2/file3"));
#endif
    }
    {
        TemporaryDirectory t(TempOpt::change_path);
        std::error_code ec;
        fs::create_directory("dir1");
        generateFile("dir1/file1");
        generateFile("dir1/file2");
        fs::create_directory("dir1/dir2");
        generateFile("dir1/dir2/file3");
        auto f1hl = fs::hard_link_count("dir1/file1");
        auto f2hl = fs::hard_link_count("dir1/file2");
        auto f3hl = fs::hard_link_count("dir1/dir2/file3");
        CHECK_NOTHROW(fs::copy("dir1", "dir3", fs::copy_options::create_hard_links | fs::copy_options::recursive, ec));
        REQUIRE(!ec);
        CHECK(fs::exists("dir3/file1"));
        CHECK(fs::hard_link_count("dir1/file1") == f1hl + 1);
        CHECK(fs::exists("dir3/file2"));
        CHECK(fs::hard_link_count("dir1/file2") == f2hl + 1);
        CHECK(fs::exists("dir3/dir2/file3"));
        CHECK(fs::hard_link_count("dir1/dir2/file3") == f3hl + 1);
    }
}

TEST_CASE("30.10.15.4 copy_file", "[filesystem][operations][fs.op.copy_file]")
{
    TemporaryDirectory t(TempOpt::change_path);
    std::error_code ec;
    generateFile("foo", 100);
    CHECK(!fs::exists("bar"));
    CHECK(fs::copy_file("foo", "bar"));
    CHECK(fs::exists("bar"));
    CHECK(fs::file_size("foo") == fs::file_size("bar"));
    CHECK(fs::copy_file("foo", "bar2", ec));
    CHECK(!ec);
    std::this_thread::sleep_for(std::chrono::seconds(1));
    generateFile("foo2", 200);
    CHECK(fs::copy_file("foo2", "bar", fs::copy_options::update_existing));
    CHECK(fs::file_size("bar") == 200);
    CHECK(!fs::copy_file("foo", "bar", fs::copy_options::update_existing));
    CHECK(fs::file_size("bar") == 200);
    CHECK(fs::copy_file("foo", "bar", fs::copy_options::overwrite_existing));
    CHECK(fs::file_size("bar") == 100);
    CHECK_THROWS_AS(fs::copy_file("foobar", "foobar2"), fs::filesystem_error);
    CHECK_NOTHROW(fs::copy_file("foobar", "foobar2", ec));
    CHECK(ec);
    CHECK(!fs::exists("foobar"));
}

TEST_CASE("30.10.15.5 copy_symlink", "[filesystem][operations][fs.op.copy_symlink]")
{
    TemporaryDirectory t(TempOpt::change_path);
    std::error_code ec;
    generateFile("foo");
    fs::create_directory("dir");
    if (is_symlink_creation_supported()) {
        fs::create_symlink("foo", "sfoo");
        fs::create_directory_symlink("dir", "sdir");
        CHECK_NOTHROW(fs::copy_symlink("sfoo", "sfooc"));
        CHECK(fs::exists("sfooc"));
        CHECK_NOTHROW(fs::copy_symlink("sfoo", "sfooc2", ec));
        CHECK(fs::exists("sfooc2"));
        CHECK(!ec);
        CHECK_NOTHROW(fs::copy_symlink("sdir", "sdirc"));
        CHECK(fs::exists("sdirc"));
        CHECK_NOTHROW(fs::copy_symlink("sdir", "sdirc2", ec));
        CHECK(fs::exists("sdirc2"));
        CHECK(!ec);
    }
    CHECK_THROWS_AS(fs::copy_symlink("bar", "barc"), fs::filesystem_error);
    CHECK_NOTHROW(fs::copy_symlink("bar", "barc", ec));
    CHECK(ec);
}

TEST_CASE("30.10.15.6 create_directories", "[filesystem][operations][fs.op.create_directories]")
{
    TemporaryDirectory t;
    fs::path p = t.path() / "testdir";
    fs::path p2 = p / "nested";
    REQUIRE(!fs::exists(p));
    REQUIRE(!fs::exists(p2));
    CHECK(fs::create_directories(p2));
    CHECK(fs::is_directory(p));
    CHECK(fs::is_directory(p2));
#ifdef TEST_LWG_2935_BEHAVIOUR
    INFO("This test expects LWG #2935 result conformance.");
    p = t.path() / "testfile";
    generateFile(p);
    CHECK(fs::is_regular_file(p));
    CHECK(!fs::is_directory(p));
    bool created = false;
    CHECK_NOTHROW((created = fs::create_directories(p)));
    CHECK(!created);
    CHECK(fs::is_regular_file(p));
    CHECK(!fs::is_directory(p));
    std::error_code ec;
    CHECK_NOTHROW((created = fs::create_directories(p, ec)));
    CHECK(!created);
    CHECK(!ec);
    CHECK(fs::is_regular_file(p));
    CHECK(!fs::is_directory(p));
    CHECK(!fs::create_directories(p, ec));
#else
    INFO("This test expects conformance with P1164R1. (implemented by GCC with issue #86910.)");
    p = t.path() / "testfile";
    generateFile(p);
    CHECK(fs::is_regular_file(p));
    CHECK(!fs::is_directory(p));
    CHECK_THROWS_AS(fs::create_directories(p), fs::filesystem_error);
    CHECK(fs::is_regular_file(p));
    CHECK(!fs::is_directory(p));
    std::error_code ec;
    CHECK_NOTHROW(fs::create_directories(p, ec));
    CHECK(ec);
    CHECK(fs::is_regular_file(p));
    CHECK(!fs::is_directory(p));
    CHECK(!fs::create_directories(p, ec));
#endif
}

TEST_CASE("30.10.15.7 create_directory", "[filesystem][operations][fs.op.create_directory]")
{
    TemporaryDirectory t;
    fs::path p = t.path() / "testdir";
    REQUIRE(!fs::exists(p));
    CHECK(fs::create_directory(p));
    CHECK(fs::is_directory(p));
    CHECK(!fs::is_regular_file(p));
#ifdef TEST_LWG_2935_BEHAVIOUR
    INFO("This test expects LWG #2935 result conformance.");
    p = t.path() / "testfile";
    generateFile(p);
    CHECK(fs::is_regular_file(p));
    CHECK(!fs::is_directory(p));
    bool created = false;
    CHECK_NOTHROW((created = fs::create_directory(p)));
    CHECK(!created);
    CHECK(fs::is_regular_file(p));
    CHECK(!fs::is_directory(p));
    std::error_code ec;
    CHECK_NOTHROW((created = fs::create_directory(p, ec)));
    CHECK(!created);
    CHECK(!ec);
    CHECK(fs::is_regular_file(p));
    CHECK(!fs::is_directory(p));
    CHECK(!fs::create_directories(p, ec));
#else
    INFO("This test expects conformance with P1164R1. (implemented by GCC with issue #86910.)");
    p = t.path() / "testfile";
    generateFile(p);
    CHECK(fs::is_regular_file(p));
    CHECK(!fs::is_directory(p));
    REQUIRE_THROWS_AS(fs::create_directory(p), fs::filesystem_error);
    CHECK(fs::is_regular_file(p));
    CHECK(!fs::is_directory(p));
    std::error_code ec;
    REQUIRE_NOTHROW(fs::create_directory(p, ec));
    CHECK(ec);
    CHECK(fs::is_regular_file(p));
    CHECK(!fs::is_directory(p));
    CHECK(!fs::create_directory(p, ec));
#endif
}

TEST_CASE("30.10.15.8 create_directory_symlink", "[filesystem][operations][fs.op.create_directory_symlink]")
{
    if (is_symlink_creation_supported()) {
        TemporaryDirectory t;
        fs::create_directory(t.path() / "dir1");
        generateFile(t.path() / "dir1/test1");
        fs::create_directory(t.path() / "dir2");
        fs::create_directory_symlink(t.path() / "dir1", t.path() / "dir2/dirSym");
        CHECK(fs::exists(t.path() / "dir2/dirSym"));
        CHECK(fs::is_symlink(t.path() / "dir2/dirSym"));
        CHECK(fs::exists(t.path() / "dir2/dirSym/test1"));
        CHECK(fs::is_regular_file(t.path() / "dir2/dirSym/test1"));
        CHECK_THROWS_AS(fs::create_directory_symlink(t.path() / "dir1", t.path() / "dir2/dirSym"), fs::filesystem_error);
        std::error_code ec;
        CHECK_NOTHROW(fs::create_directory_symlink(t.path() / "dir1", t.path() / "dir2/dirSym", ec));
        CHECK(ec);
    }
}

TEST_CASE("30.10.15.9 create_hard_link", "[filesystem][operations][fs.op.create_hard_link]")
{
    TemporaryDirectory t(TempOpt::change_path);
    std::error_code ec;
    generateFile("foo", 1234);
    CHECK_NOTHROW(fs::create_hard_link("foo", "bar"));
    CHECK(fs::exists("bar"));
    CHECK(!fs::is_symlink("bar"));
    CHECK_NOTHROW(fs::create_hard_link("foo", "bar2", ec));
    CHECK(fs::exists("bar2"));
    CHECK(!fs::is_symlink("bar2"));
    CHECK(!ec);
    CHECK_THROWS_AS(fs::create_hard_link("nofoo", "bar"), fs::filesystem_error);
    CHECK_NOTHROW(fs::create_hard_link("nofoo", "bar", ec));
    CHECK(ec);
}

TEST_CASE("30.10.15.10 create_symlink", "[filesystem][operations][fs.op.create_symlink]")
{
    if (is_symlink_creation_supported()) {
        TemporaryDirectory t;
        fs::create_directory(t.path() / "dir1");
        generateFile(t.path() / "dir1/test1");
        fs::create_directory(t.path() / "dir2");
        fs::create_symlink(t.path() / "dir1/test1", t.path() / "dir2/fileSym");
        CHECK(fs::exists(t.path() / "dir2/fileSym"));
        CHECK(fs::is_symlink(t.path() / "dir2/fileSym"));
        CHECK(fs::exists(t.path() / "dir2/fileSym"));
        CHECK(fs::is_regular_file(t.path() / "dir2/fileSym"));
        CHECK_THROWS_AS(fs::create_symlink(t.path() / "dir1", t.path() / "dir2/fileSym"), fs::filesystem_error);
        std::error_code ec;
        CHECK_NOTHROW(fs::create_symlink(t.path() / "dir1", t.path() / "dir2/fileSym", ec));
        CHECK(ec);
    }
}

TEST_CASE("30.10.15.11 current_path", "[filesystem][operations][fs.op.current_path]")
{
    TemporaryDirectory t;
    std::error_code ec;
    fs::path p1 = fs::current_path();
    CHECK_NOTHROW(fs::current_path(t.path()));
    CHECK(p1 != fs::current_path());
    CHECK_NOTHROW(fs::current_path(p1, ec));
    CHECK(!ec);
    CHECK_THROWS_AS(fs::current_path(t.path() / "foo"), fs::filesystem_error);
    CHECK(p1 == fs::current_path());
    CHECK_NOTHROW(fs::current_path(t.path() / "foo", ec));
    CHECK(ec);
}

TEST_CASE("30.10.15.12 equivalent", "[filesystem][operations][fs.op.equivalent]")
{
    TemporaryDirectory t(TempOpt::change_path);
    generateFile("foo", 1234);
    CHECK(fs::equivalent(t.path() / "foo", "foo"));
    if (is_symlink_creation_supported()) {
        std::error_code ec(42, std::system_category());
        fs::create_symlink("foo", "foo2");
        CHECK(fs::equivalent("foo", "foo2"));
        CHECK(fs::equivalent("foo", "foo2", ec));
        CHECK(!ec);
    }
#ifdef TEST_LWG_2937_BEHAVIOUR
    INFO("This test expects LWG #2937 result conformance.");
    std::error_code ec;
    bool result = false;
    REQUIRE_THROWS_AS(fs::equivalent("foo", "foo3"), fs::filesystem_error);
    CHECK_NOTHROW(result = fs::equivalent("foo", "foo3", ec));
    CHECK(!result);
    CHECK(ec);
    ec.clear();
    CHECK_THROWS_AS(fs::equivalent("foo3", "foo"), fs::filesystem_error);
    CHECK_NOTHROW(result = fs::equivalent("foo3", "foo", ec));
    CHECK(!result);
    CHECK(ec);
    ec.clear();
    CHECK_THROWS_AS(fs::equivalent("foo3", "foo4"), fs::filesystem_error);
    CHECK_NOTHROW(result = fs::equivalent("foo3", "foo4", ec));
    CHECK(!result);
    CHECK(ec);
#else
    INFO("This test expects conformance predating LWG #2937 result.");
    std::error_code ec;
    bool result = false;
    REQUIRE_NOTHROW(result = fs::equivalent("foo", "foo3"));
    CHECK(!result);
    CHECK_NOTHROW(result = fs::equivalent("foo", "foo3", ec));
    CHECK(!result);
    CHECK(!ec);
    ec.clear();
    CHECK_NOTHROW(result = fs::equivalent("foo3", "foo"));
    CHECK(!result);
    CHECK_NOTHROW(result = fs::equivalent("foo3", "foo", ec));
    CHECK(!result);
    CHECK(!ec);
    ec.clear();
    CHECK_THROWS_AS(result = fs::equivalent("foo4", "foo3"), fs::filesystem_error);
    CHECK(!result);
    CHECK_NOTHROW(result = fs::equivalent("foo4", "foo3", ec));
    CHECK(!result);
    CHECK(ec);
#endif
}

TEST_CASE("30.10.15.13 exists", "[filesystem][operations][fs.op.exists]")
{
    TemporaryDirectory t(TempOpt::change_path);
    std::error_code ec;
    CHECK(!fs::exists(""));
    CHECK(!fs::exists("foo"));
    CHECK(!fs::exists("foo", ec));
    CHECK(!ec);
    ec = std::error_code(42, std::system_category());
    CHECK(!fs::exists("foo", ec));
    CHECK(!ec);
    ec.clear();
    CHECK(fs::exists(t.path()));
    CHECK(fs::exists(t.path(), ec));
    CHECK(!ec);
    ec = std::error_code(42, std::system_category());
    CHECK(fs::exists(t.path(), ec));
    CHECK(!ec);
}

TEST_CASE("30.10.15.14 file_size", "[filesystem][operations][fs.op.file_size]")
{
    TemporaryDirectory t(TempOpt::change_path);
    std::error_code ec;
    generateFile("foo", 0);
    generateFile("bar", 1234);
    CHECK(fs::file_size("foo") == 0);
    ec = std::error_code(42, std::system_category());
    CHECK(fs::file_size("foo", ec) == 0);
    CHECK(!ec);
    ec.clear();
    CHECK(fs::file_size("bar") == 1234);
    ec = std::error_code(42, std::system_category());
    CHECK(fs::file_size("bar", ec) == 1234);
    CHECK(!ec);
    ec.clear();
    CHECK_THROWS_AS(fs::file_size("foobar"), fs::filesystem_error);
    CHECK(fs::file_size("foobar", ec) == static_cast<uintmax_t>(-1));
    CHECK(ec);
    ec.clear();
}

TEST_CASE("30.10.15.15 hard_link_count", "[filesystem][operations][fs.op.hard_link_count]")
{
    TemporaryDirectory t(TempOpt::change_path);
    std::error_code ec;
#ifdef GHC_OS_WINDOWS
    // windows doesn't implement "."/".." as hardlinks, so it
    // starts with 1 and subdirectories don't change the count
    CHECK(fs::hard_link_count(t.path()) == 1);
    fs::create_directory("dir");
    CHECK(fs::hard_link_count(t.path()) == 1);
#else
    // unix/bsd/linux typically implements "."/".." as hardlinks
    // so an empty dir has 2 (from parent and the ".") and
    // adding a subdirectory adds one due to its ".."
    CHECK(fs::hard_link_count(t.path()) == 2);
    fs::create_directory("dir");
    CHECK(fs::hard_link_count(t.path()) == 3);
#endif
    generateFile("foo");
    CHECK(fs::hard_link_count(t.path() / "foo") == 1);
    ec = std::error_code(42, std::system_category());
    CHECK(fs::hard_link_count(t.path() / "foo", ec) == 1);
    CHECK(!ec);
    CHECK_THROWS_AS(fs::hard_link_count(t.path() / "bar"), fs::filesystem_error);
    CHECK_NOTHROW(fs::hard_link_count(t.path() / "bar", ec));
    CHECK(ec);
    ec.clear();
}

class FileTypeMixFixture
{
public:
    FileTypeMixFixture()
        : _t(TempOpt::change_path)
        , _hasFifo(false)
        , _hasSocket(false)
    {
        generateFile("regular");
        fs::create_directory("directory");
        if (is_symlink_creation_supported()) {
            fs::create_symlink("regular", "file_symlink");
            fs::create_directory_symlink("directory", "dir_symlink");
        }
#ifndef GHC_OS_WINDOWS
        REQUIRE(::mkfifo("fifo", 0644) == 0);
        _hasFifo = true;
        struct ::sockaddr_un addr;
        addr.sun_family = AF_UNIX;
        std::strncpy(addr.sun_path, "socket", sizeof(addr.sun_path));
        int fd = socket(PF_UNIX, SOCK_STREAM, 0);
        bind(fd, (struct sockaddr*)&addr, sizeof addr);
        _hasSocket = true;
#endif
    }

    ~FileTypeMixFixture() {}

    bool has_fifo() const { return _hasFifo; }

    bool has_socket() const { return _hasSocket; }

    fs::path block_path() const
    {
        std::error_code ec;
        if (fs::exists("/dev/sda", ec)) {
            return "/dev/sda";
        }
        else if (fs::exists("/dev/disk0", ec)) {
            return "/dev/disk0";
        }
        return fs::path();
    }

    fs::path character_path() const
    {
        std::error_code ec;
        if (fs::exists("/dev/null", ec)) {
            return "/dev/null";
        }
        else if (fs::exists("NUL", ec)) {
            return "NUL";
        }
        return fs::path();
    }
    fs::path temp_path() const { return _t.path(); }

private:
    TemporaryDirectory _t;
    bool _hasFifo;
    bool _hasSocket;
};

TEST_CASE_METHOD(FileTypeMixFixture, "30.10.15.16 is_block_file", "[filesystem][operations][fs.op.is_block_file]")
{
    std::error_code ec;
    CHECK(!fs::is_block_file("directory"));
    CHECK(!fs::is_block_file("regular"));
    if (is_symlink_creation_supported()) {
        CHECK(!fs::is_block_file("dir_symlink"));
        CHECK(!fs::is_block_file("file_symlink"));
    }
    CHECK((has_fifo() ? !fs::is_block_file("fifo") : true));
    CHECK((has_socket() ? !fs::is_block_file("socket") : true));
    CHECK((block_path().empty() ? true : fs::is_block_file(block_path())));
    CHECK((character_path().empty() ? true : !fs::is_block_file(character_path())));
    CHECK_NOTHROW(fs::is_block_file("notfound"));
    CHECK_NOTHROW(fs::is_block_file("notfound", ec));
    CHECK(ec);
    ec.clear();
    CHECK(!fs::is_block_file(fs::file_status(fs::file_type::none)));
    CHECK(!fs::is_block_file(fs::file_status(fs::file_type::not_found)));
    CHECK(!fs::is_block_file(fs::file_status(fs::file_type::regular)));
    CHECK(!fs::is_block_file(fs::file_status(fs::file_type::directory)));
    CHECK(!fs::is_block_file(fs::file_status(fs::file_type::symlink)));
    CHECK(fs::is_block_file(fs::file_status(fs::file_type::block)));
    CHECK(!fs::is_block_file(fs::file_status(fs::file_type::character)));
    CHECK(!fs::is_block_file(fs::file_status(fs::file_type::fifo)));
    CHECK(!fs::is_block_file(fs::file_status(fs::file_type::socket)));
    CHECK(!fs::is_block_file(fs::file_status(fs::file_type::unknown)));
}

TEST_CASE_METHOD(FileTypeMixFixture, "30.10.15.17 is_character_file", "[filesystem][operations][fs.op.is_character_file]")
{
    std::error_code ec;
    CHECK(!fs::is_character_file("directory"));
    CHECK(!fs::is_character_file("regular"));
    if (is_symlink_creation_supported()) {
        CHECK(!fs::is_character_file("dir_symlink"));
        CHECK(!fs::is_character_file("file_symlink"));
    }
    CHECK((has_fifo() ? !fs::is_character_file("fifo") : true));
    CHECK((has_socket() ? !fs::is_character_file("socket") : true));
    CHECK((block_path().empty() ? true : !fs::is_character_file(block_path())));
    CHECK((character_path().empty() ? true : fs::is_character_file(character_path())));
    CHECK_NOTHROW(fs::is_character_file("notfound"));
    CHECK_NOTHROW(fs::is_character_file("notfound", ec));
    CHECK(ec);
    ec.clear();
    CHECK(!fs::is_character_file(fs::file_status(fs::file_type::none)));
    CHECK(!fs::is_character_file(fs::file_status(fs::file_type::not_found)));
    CHECK(!fs::is_character_file(fs::file_status(fs::file_type::regular)));
    CHECK(!fs::is_character_file(fs::file_status(fs::file_type::directory)));
    CHECK(!fs::is_character_file(fs::file_status(fs::file_type::symlink)));
    CHECK(!fs::is_character_file(fs::file_status(fs::file_type::block)));
    CHECK(fs::is_character_file(fs::file_status(fs::file_type::character)));
    CHECK(!fs::is_character_file(fs::file_status(fs::file_type::fifo)));
    CHECK(!fs::is_character_file(fs::file_status(fs::file_type::socket)));
    CHECK(!fs::is_character_file(fs::file_status(fs::file_type::unknown)));
}

TEST_CASE_METHOD(FileTypeMixFixture, "30.10.15.18 is_directory", "[filesystem][operations][fs.op.is_directory]")
{
    std::error_code ec;
    CHECK(fs::is_directory("directory"));
    CHECK(!fs::is_directory("regular"));
    if (is_symlink_creation_supported()) {
        CHECK(fs::is_directory("dir_symlink"));
        CHECK(!fs::is_directory("file_symlink"));
    }
    CHECK((has_fifo() ? !fs::is_directory("fifo") : true));
    CHECK((has_socket() ? !fs::is_directory("socket") : true));
    CHECK((block_path().empty() ? true : !fs::is_directory(block_path())));
    CHECK((character_path().empty() ? true : !fs::is_directory(character_path())));
    CHECK_NOTHROW(fs::is_directory("notfound"));
    CHECK_NOTHROW(fs::is_directory("notfound", ec));
    CHECK(ec);
    ec.clear();
    CHECK(!fs::is_directory(fs::file_status(fs::file_type::none)));
    CHECK(!fs::is_directory(fs::file_status(fs::file_type::not_found)));
    CHECK(!fs::is_directory(fs::file_status(fs::file_type::regular)));
    CHECK(fs::is_directory(fs::file_status(fs::file_type::directory)));
    CHECK(!fs::is_directory(fs::file_status(fs::file_type::symlink)));
    CHECK(!fs::is_directory(fs::file_status(fs::file_type::block)));
    CHECK(!fs::is_directory(fs::file_status(fs::file_type::character)));
    CHECK(!fs::is_directory(fs::file_status(fs::file_type::fifo)));
    CHECK(!fs::is_directory(fs::file_status(fs::file_type::socket)));
    CHECK(!fs::is_directory(fs::file_status(fs::file_type::unknown)));
}

TEST_CASE("30.10.15.19 is_empty", "[filesystem][operations][fs.op.is_empty]")
{
    TemporaryDirectory t(TempOpt::change_path);
    std::error_code ec;
    CHECK(fs::is_empty(t.path()));
    CHECK(fs::is_empty(t.path(), ec));
    CHECK(!ec);
    generateFile("foo", 0);
    generateFile("bar", 1234);
    CHECK(fs::is_empty("foo"));
    CHECK(fs::is_empty("foo", ec));
    CHECK(!ec);
    CHECK(!fs::is_empty("bar"));
    CHECK(!fs::is_empty("bar", ec));
    CHECK(!ec);
    CHECK_THROWS_AS(fs::is_empty("foobar"), fs::filesystem_error);
    bool result = false;
    CHECK_NOTHROW(result = fs::is_empty("foobar", ec));
    CHECK(!result);
    CHECK(ec);
}

TEST_CASE_METHOD(FileTypeMixFixture, "30.10.15.20 is_fifo", "[filesystem][operations][fs.op.is_fifo]")
{
    std::error_code ec;
    CHECK(!fs::is_fifo("directory"));
    CHECK(!fs::is_fifo("regular"));
    if (is_symlink_creation_supported()) {
        CHECK(!fs::is_fifo("dir_symlink"));
        CHECK(!fs::is_fifo("file_symlink"));
    }
    CHECK((has_fifo() ? fs::is_fifo("fifo") : true));
    CHECK((has_socket() ? !fs::is_fifo("socket") : true));
    CHECK((block_path().empty() ? true : !fs::is_fifo(block_path())));
    CHECK((character_path().empty() ? true : !fs::is_fifo(character_path())));
    CHECK_NOTHROW(fs::is_fifo("notfound"));
    CHECK_NOTHROW(fs::is_fifo("notfound", ec));
    CHECK(ec);
    ec.clear();
    CHECK(!fs::is_fifo(fs::file_status(fs::file_type::none)));
    CHECK(!fs::is_fifo(fs::file_status(fs::file_type::not_found)));
    CHECK(!fs::is_fifo(fs::file_status(fs::file_type::regular)));
    CHECK(!fs::is_fifo(fs::file_status(fs::file_type::directory)));
    CHECK(!fs::is_fifo(fs::file_status(fs::file_type::symlink)));
    CHECK(!fs::is_fifo(fs::file_status(fs::file_type::block)));
    CHECK(!fs::is_fifo(fs::file_status(fs::file_type::character)));
    CHECK(fs::is_fifo(fs::file_status(fs::file_type::fifo)));
    CHECK(!fs::is_fifo(fs::file_status(fs::file_type::socket)));
    CHECK(!fs::is_fifo(fs::file_status(fs::file_type::unknown)));
}

TEST_CASE_METHOD(FileTypeMixFixture, "30.10.15.21 is_other", "[filesystem][operations][fs.op.is_other]")
{
    std::error_code ec;
    CHECK(!fs::is_other("directory"));
    CHECK(!fs::is_other("regular"));
    if (is_symlink_creation_supported()) {
        CHECK(!fs::is_other("dir_symlink"));
        CHECK(!fs::is_other("file_symlink"));
    }
    CHECK((has_fifo() ? fs::is_other("fifo") : true));
    CHECK((has_socket() ? fs::is_other("socket") : true));
    CHECK((block_path().empty() ? true : fs::is_other(block_path())));
    CHECK((character_path().empty() ? true : fs::is_other(character_path())));
    CHECK_NOTHROW(fs::is_other("notfound"));
    CHECK_NOTHROW(fs::is_other("notfound", ec));
    CHECK(ec);
    ec.clear();
    CHECK(!fs::is_other(fs::file_status(fs::file_type::none)));
    CHECK(!fs::is_other(fs::file_status(fs::file_type::not_found)));
    CHECK(!fs::is_other(fs::file_status(fs::file_type::regular)));
    CHECK(!fs::is_other(fs::file_status(fs::file_type::directory)));
    CHECK(!fs::is_other(fs::file_status(fs::file_type::symlink)));
    CHECK(fs::is_other(fs::file_status(fs::file_type::block)));
    CHECK(fs::is_other(fs::file_status(fs::file_type::character)));
    CHECK(fs::is_other(fs::file_status(fs::file_type::fifo)));
    CHECK(fs::is_other(fs::file_status(fs::file_type::socket)));
    CHECK(fs::is_other(fs::file_status(fs::file_type::unknown)));
}

TEST_CASE_METHOD(FileTypeMixFixture, "30.10.15.22 is_regular_file", "[filesystem][operations][fs.op.is_regular_file]")
{
    std::error_code ec;
    CHECK(!fs::is_regular_file("directory"));
    CHECK(fs::is_regular_file("regular"));
    if (is_symlink_creation_supported()) {
        CHECK(!fs::is_regular_file("dir_symlink"));
        CHECK(fs::is_regular_file("file_symlink"));
    }
    CHECK((has_fifo() ? !fs::is_regular_file("fifo") : true));
    CHECK((has_socket() ? !fs::is_regular_file("socket") : true));
    CHECK((block_path().empty() ? true : !fs::is_regular_file(block_path())));
    CHECK((character_path().empty() ? true : !fs::is_regular_file(character_path())));
    CHECK_NOTHROW(fs::is_regular_file("notfound"));
    CHECK_NOTHROW(fs::is_regular_file("notfound", ec));
    CHECK(ec);
    ec.clear();
    CHECK(!fs::is_regular_file(fs::file_status(fs::file_type::none)));
    CHECK(!fs::is_regular_file(fs::file_status(fs::file_type::not_found)));
    CHECK(fs::is_regular_file(fs::file_status(fs::file_type::regular)));
    CHECK(!fs::is_regular_file(fs::file_status(fs::file_type::directory)));
    CHECK(!fs::is_regular_file(fs::file_status(fs::file_type::symlink)));
    CHECK(!fs::is_regular_file(fs::file_status(fs::file_type::block)));
    CHECK(!fs::is_regular_file(fs::file_status(fs::file_type::character)));
    CHECK(!fs::is_regular_file(fs::file_status(fs::file_type::fifo)));
    CHECK(!fs::is_regular_file(fs::file_status(fs::file_type::socket)));
    CHECK(!fs::is_regular_file(fs::file_status(fs::file_type::unknown)));
}

TEST_CASE_METHOD(FileTypeMixFixture, "30.10.15.23 is_socket", "[filesystem][operations][fs.op.is_socket]")
{
    std::error_code ec;
    CHECK(!fs::is_socket("directory"));
    CHECK(!fs::is_socket("regular"));
    if (is_symlink_creation_supported()) {
        CHECK(!fs::is_socket("dir_symlink"));
        CHECK(!fs::is_socket("file_symlink"));
    }
    CHECK((has_fifo() ? !fs::is_socket("fifo") : true));
    CHECK((has_socket() ? fs::is_socket("socket") : true));
    CHECK((block_path().empty() ? true : !fs::is_socket(block_path())));
    CHECK((character_path().empty() ? true : !fs::is_socket(character_path())));
    CHECK_NOTHROW(fs::is_socket("notfound"));
    CHECK_NOTHROW(fs::is_socket("notfound", ec));
    CHECK(ec);
    ec.clear();
    CHECK(!fs::is_socket(fs::file_status(fs::file_type::none)));
    CHECK(!fs::is_socket(fs::file_status(fs::file_type::not_found)));
    CHECK(!fs::is_socket(fs::file_status(fs::file_type::regular)));
    CHECK(!fs::is_socket(fs::file_status(fs::file_type::directory)));
    CHECK(!fs::is_socket(fs::file_status(fs::file_type::symlink)));
    CHECK(!fs::is_socket(fs::file_status(fs::file_type::block)));
    CHECK(!fs::is_socket(fs::file_status(fs::file_type::character)));
    CHECK(!fs::is_socket(fs::file_status(fs::file_type::fifo)));
    CHECK(fs::is_socket(fs::file_status(fs::file_type::socket)));
    CHECK(!fs::is_socket(fs::file_status(fs::file_type::unknown)));
}

TEST_CASE_METHOD(FileTypeMixFixture, "30.10.15.24 is_symlink", "[filesystem][operations][fs.op.is_symlink]")
{
    std::error_code ec;
    CHECK(!fs::is_symlink("directory"));
    CHECK(!fs::is_symlink("regular"));
    if (is_symlink_creation_supported()) {
        CHECK(fs::is_symlink("dir_symlink"));
        CHECK(fs::is_symlink("file_symlink"));
    }
    CHECK((has_fifo() ? !fs::is_symlink("fifo") : true));
    CHECK((has_socket() ? !fs::is_symlink("socket") : true));
    CHECK((block_path().empty() ? true : !fs::is_symlink(block_path())));
    CHECK((character_path().empty() ? true : !fs::is_symlink(character_path())));
    CHECK_NOTHROW(fs::is_symlink("notfound"));
    CHECK_NOTHROW(fs::is_symlink("notfound", ec));
    CHECK(ec);
    ec.clear();
    CHECK(!fs::is_symlink(fs::file_status(fs::file_type::none)));
    CHECK(!fs::is_symlink(fs::file_status(fs::file_type::not_found)));
    CHECK(!fs::is_symlink(fs::file_status(fs::file_type::regular)));
    CHECK(!fs::is_symlink(fs::file_status(fs::file_type::directory)));
    CHECK(fs::is_symlink(fs::file_status(fs::file_type::symlink)));
    CHECK(!fs::is_symlink(fs::file_status(fs::file_type::block)));
    CHECK(!fs::is_symlink(fs::file_status(fs::file_type::character)));
    CHECK(!fs::is_symlink(fs::file_status(fs::file_type::fifo)));
    CHECK(!fs::is_symlink(fs::file_status(fs::file_type::socket)));
    CHECK(!fs::is_symlink(fs::file_status(fs::file_type::unknown)));
}

static fs::file_time_type timeFromString(const std::string& str)
{
    struct ::tm tm;
    ::memset(&tm, 0, sizeof(::tm));
    std::istringstream is(str);
    is >> std::get_time(&tm, "%Y-%m-%dT%H:%M:%S");
    if (is.fail()) {
        throw std::exception();
    }
#ifdef IS_WCHAR_PATH
    return from_time_t<fs::file_time_type>(std::mktime(&tm));
#else
    return fs::file_time_type::clock::from_time_t(std::mktime(&tm));
#endif
}

TEST_CASE("30.10.15.25 last_write_time", "[filesystem][operations][fs.op.last_write_time]")
{
    TemporaryDirectory t(TempOpt::change_path);
    std::error_code ec;
    fs::file_time_type ft;
    generateFile("foo");
    auto now = fs::file_time_type::clock::now();
    CHECK(std::abs(std::chrono::duration_cast<std::chrono::seconds>(fs::last_write_time(t.path()) - now).count()) < 3);
    CHECK(std::abs(std::chrono::duration_cast<std::chrono::seconds>(fs::last_write_time("foo") - now).count()) < 3);
    CHECK_THROWS_AS(fs::last_write_time("bar"), fs::filesystem_error);
    CHECK_NOTHROW(ft = fs::last_write_time("bar", ec));
    CHECK(ft == fs::file_time_type::min());
    CHECK(ec);
    ec.clear();
    if (is_symlink_creation_supported()) {
        std::this_thread::sleep_for(std::chrono::seconds(1));
        fs::create_symlink("foo", "foo2");
        ft = fs::last_write_time("foo");
        // checks that the time of the symlink is fetched
        CHECK(ft == fs::last_write_time("foo2"));
    }
    auto nt = timeFromString("2015-10-21T04:30:00");
    CHECK_NOTHROW(fs::last_write_time(t.path() / "foo", nt));
    CHECK(fs::last_write_time("foo") == nt);
    nt = timeFromString("2015-10-21T04:29:00");
    CHECK_NOTHROW(fs::last_write_time("foo", nt, ec));
    CHECK(fs::last_write_time("foo") == nt);
    CHECK(!ec);
    CHECK_THROWS_AS(fs::last_write_time("bar", nt), fs::filesystem_error);
    CHECK_NOTHROW(fs::last_write_time("bar", nt, ec));
    CHECK(ec);
}

TEST_CASE("30.10.15.26 permissions", "[filesystem][operations][fs.op.permissions]")
{
    TemporaryDirectory t(TempOpt::change_path);
    std::error_code ec;
    generateFile("foo", 512);
    auto allWrite = fs::perms::owner_write | fs::perms::group_write | fs::perms::others_write;
    CHECK_NOTHROW(fs::permissions("foo", allWrite, fs::perm_options::remove));
    CHECK((fs::status("foo").permissions() & fs::perms::owner_write) != fs::perms::owner_write);
    CHECK_THROWS_AS(fs::resize_file("foo", 1024), fs::filesystem_error);
    CHECK(fs::file_size("foo") == 512);
    CHECK_NOTHROW(fs::permissions("foo", fs::perms::owner_write, fs::perm_options::add));
    CHECK((fs::status("foo").permissions() & fs::perms::owner_write) == fs::perms::owner_write);
    CHECK_NOTHROW(fs::resize_file("foo", 2048));
    CHECK(fs::file_size("foo") == 2048);
    CHECK_THROWS_AS(fs::permissions("bar", fs::perms::owner_write, fs::perm_options::add), fs::filesystem_error);
    CHECK_NOTHROW(fs::permissions("bar", fs::perms::owner_write, fs::perm_options::add, ec));
    CHECK(ec);
    CHECK_THROWS_AS(fs::permissions("bar", fs::perms::owner_write, static_cast<fs::perm_options>(0)), fs::filesystem_error);
}

TEST_CASE("30.10.15.27 proximate", "[filesystem][operations][fs.op.proximate]")
{
    std::error_code ec;
    CHECK(fs::proximate("/a/d", "/a/b/c") == "../../d");
    CHECK(fs::proximate("/a/d", "/a/b/c", ec) == "../../d");
    CHECK(!ec);
    CHECK(fs::proximate("/a/b/c", "/a/d") == "../b/c");
    CHECK(fs::proximate("/a/b/c", "/a/d", ec) == "../b/c");
    CHECK(!ec);
    CHECK(fs::proximate("a/b/c", "a") == "b/c");
    CHECK(fs::proximate("a/b/c", "a", ec) == "b/c");
    CHECK(!ec);
    CHECK(fs::proximate("a/b/c", "a/b/c/x/y") == "../..");
    CHECK(fs::proximate("a/b/c", "a/b/c/x/y", ec) == "../..");
    CHECK(!ec);
    CHECK(fs::proximate("a/b/c", "a/b/c") == ".");
    CHECK(fs::proximate("a/b/c", "a/b/c", ec) == ".");
    CHECK(!ec);
    CHECK(fs::proximate("a/b", "c/d") == "../../a/b");
    CHECK(fs::proximate("a/b", "c/d", ec) == "../../a/b");
    CHECK(!ec);
#ifndef GHC_OS_WINDOWS
    if (has_host_root_name_support()) {
        CHECK(fs::proximate("//host1/a/d", "//host2/a/b/c") == "//host1/a/d");
        CHECK(fs::proximate("//host1/a/d", "//host2/a/b/c", ec) == "//host1/a/d");
        CHECK(!ec);
    }
#endif
}

TEST_CASE("30.10.15.28 read_symlink", "[filesystem][operations][fs.op.read_symlink]")
{
    if (is_symlink_creation_supported()) {
        TemporaryDirectory t(TempOpt::change_path);
        std::error_code ec;
        generateFile("foo");
        fs::create_symlink(t.path() / "foo", "bar");
        CHECK(fs::read_symlink("bar") == t.path() / "foo");
        CHECK(fs::read_symlink("bar", ec) == t.path() / "foo");
        CHECK(!ec);
        CHECK_THROWS_AS(fs::read_symlink("foobar"), fs::filesystem_error);
        CHECK(fs::read_symlink("foobar", ec) == fs::path());
        CHECK(ec);
    }
}

TEST_CASE("30.10.15.29 relative", "[filesystem][operations][fs.op.relative]")
{
    CHECK(fs::relative("/a/d", "/a/b/c") == "../../d");
    CHECK(fs::relative("/a/b/c", "/a/d") == "../b/c");
    CHECK(fs::relative("a/b/c", "a") == "b/c");
    CHECK(fs::relative("a/b/c", "a/b/c/x/y") == "../..");
    CHECK(fs::relative("a/b/c", "a/b/c") == ".");
    CHECK(fs::relative("a/b", "c/d") == "../../a/b");
}

TEST_CASE("30.10.15.30 remove", "[filesystem][operations][fs.op.remove]")
{
    TemporaryDirectory t(TempOpt::change_path);
    std::error_code ec;
    generateFile("foo");
    CHECK(fs::remove("foo"));
    CHECK(!fs::exists("foo"));
    CHECK(!fs::remove("foo"));
    generateFile("foo");
    CHECK(fs::remove("foo", ec));
    CHECK(!fs::exists("foo"));
    if (is_symlink_creation_supported()) {
        generateFile("foo");
        fs::create_symlink("foo", "bar");
        CHECK(fs::exists(fs::symlink_status("bar")));
        CHECK(fs::remove("bar", ec));
        CHECK(fs::exists("foo"));
        CHECK(!fs::exists(fs::symlink_status("bar")));
    }
    CHECK(!fs::remove("bar"));
    CHECK(!fs::remove("bar", ec));
    CHECK(!ec);
}

TEST_CASE("30.10.15.31 remove_all", "[filesystem][operations][fs.op.remove_all]")
{
    TemporaryDirectory t(TempOpt::change_path);
    std::error_code ec;
    generateFile("foo");
    CHECK(fs::remove_all("foo", ec) == 1);
    CHECK(!ec);
    ec.clear();
    CHECK(fs::directory_iterator(t.path()) == fs::directory_iterator());
    fs::create_directories("dir1/dir1a");
    fs::create_directories("dir1/dir1b");
    generateFile("dir1/dir1a/f1");
    generateFile("dir1/dir1b/f2");
    CHECK_NOTHROW(fs::remove_all("dir1/non-existing", ec));
    CHECK(!ec);
    CHECK(fs::remove_all("dir1/non-existing", ec) == 0);
    CHECK(fs::remove_all("dir1") == 5);
    CHECK(fs::directory_iterator(t.path()) == fs::directory_iterator());
}

TEST_CASE("30.10.15.32 rename", "[filesystem][operations][fs.op.rename]")
{
    TemporaryDirectory t(TempOpt::change_path);
    std::error_code ec;
    generateFile("foo");
    fs::create_directory("dir1");
    CHECK_NOTHROW(fs::rename("foo", "bar"));
    CHECK(fs::exists("bar"));
    CHECK_NOTHROW(fs::rename("dir1", "dir2"));
    CHECK(fs::exists("dir2"));
    CHECK_THROWS_AS(fs::rename("foobar", "barfoo"), fs::filesystem_error);
    CHECK_NOTHROW(fs::rename("foobar", "barfoo", ec));
    CHECK(ec);
    CHECK(!fs::exists("barfoo"));
}

TEST_CASE("30.10.15.33 resize_file", "[filesystem][operations][fs.op.resize_file]")
{
    TemporaryDirectory t(TempOpt::change_path);
    std::error_code ec;
    generateFile("foo", 1024);
    CHECK(fs::file_size("foo") == 1024);
    CHECK_NOTHROW(fs::resize_file("foo", 2048));
    CHECK(fs::file_size("foo") == 2048);
    CHECK_NOTHROW(fs::resize_file("foo", 1000, ec));
    CHECK(!ec);
    CHECK(fs::file_size("foo") == 1000);
    CHECK_THROWS_AS(fs::resize_file("bar", 2048), fs::filesystem_error);
    CHECK(!fs::exists("bar"));
    CHECK_NOTHROW(fs::resize_file("bar", 4096, ec));
    CHECK(ec);
    CHECK(!fs::exists("bar"));
}

TEST_CASE("30.10.15.34 space", "[filesystem][operations][fs.op.space]")
{
    {
        fs::space_info si;
        CHECK_NOTHROW(si = fs::space(fs::current_path()));
        CHECK(si.capacity > 1024 * 1024);
        CHECK(si.capacity > si.free);
        CHECK(si.free >= si.available);
    }
    {
        std::error_code ec;
        fs::space_info si;
        CHECK_NOTHROW(si = fs::space(fs::current_path(), ec));
        CHECK(si.capacity > 1024 * 1024);
        CHECK(si.capacity > si.free);
        CHECK(si.free >= si.available);
        CHECK(!ec);
    }
    {
        std::error_code ec;
        fs::space_info si;
        CHECK_NOTHROW(si = fs::space("foobar42", ec));
        CHECK(si.capacity == static_cast<uintmax_t>(-1));
        CHECK(si.free == static_cast<uintmax_t>(-1));
        CHECK(si.available == static_cast<uintmax_t>(-1));
        CHECK(ec);
    }
    CHECK_THROWS_AS(fs::space("foobar42"), fs::filesystem_error);
}

TEST_CASE("30.10.15.35 status", "[filesystem][operations][fs.op.status]")
{
    TemporaryDirectory t(TempOpt::change_path);
    std::error_code ec;
    fs::file_status fs;
    CHECK_NOTHROW(fs = fs::status("foo"));
    CHECK(fs.type() == fs::file_type::not_found);
    CHECK(fs.permissions() == fs::perms::unknown);
    CHECK_NOTHROW(fs = fs::status("bar", ec));
    CHECK(fs.type() == fs::file_type::not_found);
    CHECK(fs.permissions() == fs::perms::unknown);
    CHECK(ec);
    ec.clear();
    fs = fs::status(t.path());
    CHECK(fs.type() == fs::file_type::directory);
    CHECK((fs.permissions() & (fs::perms::owner_read | fs::perms::owner_write)) == (fs::perms::owner_read | fs::perms::owner_write));
    generateFile("foobar");
    fs = fs::status(t.path() / "foobar");
    CHECK(fs.type() == fs::file_type::regular);
    CHECK((fs.permissions() & (fs::perms::owner_read | fs::perms::owner_write)) == (fs::perms::owner_read | fs::perms::owner_write));
    if (is_symlink_creation_supported()) {
        fs::create_symlink(t.path() / "foobar", t.path() / "barfoo");
        fs = fs::status(t.path() / "barfoo");
        CHECK(fs.type() == fs::file_type::regular);
        CHECK((fs.permissions() & (fs::perms::owner_read | fs::perms::owner_write)) == (fs::perms::owner_read | fs::perms::owner_write));
    }
}

TEST_CASE("30.10.15.36 status_known", "[filesystem][operations][fs.op.status_known]")
{
    CHECK(!fs::status_known(fs::file_status()));
    CHECK(fs::status_known(fs::file_status(fs::file_type::not_found)));
    CHECK(fs::status_known(fs::file_status(fs::file_type::regular)));
    CHECK(fs::status_known(fs::file_status(fs::file_type::directory)));
    CHECK(fs::status_known(fs::file_status(fs::file_type::symlink)));
    CHECK(fs::status_known(fs::file_status(fs::file_type::character)));
    CHECK(fs::status_known(fs::file_status(fs::file_type::fifo)));
    CHECK(fs::status_known(fs::file_status(fs::file_type::socket)));
    CHECK(fs::status_known(fs::file_status(fs::file_type::unknown)));
}

TEST_CASE("30.10.15.37 symlink_status", "[filesystem][operations][fs.op.symlink_status]")
{
    TemporaryDirectory t(TempOpt::change_path);
    std::error_code ec;
    fs::file_status fs;
    CHECK_NOTHROW(fs = fs::symlink_status("foo"));
    CHECK(fs.type() == fs::file_type::not_found);
    CHECK(fs.permissions() == fs::perms::unknown);
    CHECK_NOTHROW(fs = fs::symlink_status("bar", ec));
    CHECK(fs.type() == fs::file_type::not_found);
    CHECK(fs.permissions() == fs::perms::unknown);
    CHECK(ec);
    ec.clear();
    fs = fs::symlink_status(t.path());
    CHECK(fs.type() == fs::file_type::directory);
    CHECK((fs.permissions() & (fs::perms::owner_read | fs::perms::owner_write)) == (fs::perms::owner_read | fs::perms::owner_write));
    generateFile("foobar");
    fs = fs::symlink_status(t.path() / "foobar");
    CHECK(fs.type() == fs::file_type::regular);
    CHECK((fs.permissions() & (fs::perms::owner_read | fs::perms::owner_write)) == (fs::perms::owner_read | fs::perms::owner_write));
    if (is_symlink_creation_supported()) {
        fs::create_symlink(t.path() / "foobar", t.path() / "barfoo");
        fs = fs::symlink_status(t.path() / "barfoo");
        CHECK(fs.type() == fs::file_type::symlink);
    }
}

TEST_CASE("30.10.15.38 temporary_directory_path", "[filesystem][operations][fs.op.temp_dir_path]")
{
    std::error_code ec;
    CHECK_NOTHROW(fs::exists(fs::temp_directory_path()));
    CHECK_NOTHROW(fs::exists(fs::temp_directory_path(ec)));
    CHECK(!fs::temp_directory_path().empty());
    CHECK(!ec);
}

TEST_CASE("30.10.15.39 weakly_canonical", "[filesystem][operations][fs.op.weakly_canonical]")
{
    INFO("This might fail on std::implementations that return fs::current_path() for fs::canonical(\"\")");
    CHECK(fs::weakly_canonical("") == ".");
    if(fs::weakly_canonical("") == ".") {
        CHECK(fs::weakly_canonical("foo/bar") == "foo/bar");
        CHECK(fs::weakly_canonical("foo/./bar") == "foo/bar");
        CHECK(fs::weakly_canonical("foo/../bar") == "bar");
    }
    else {
        CHECK(fs::weakly_canonical("foo/bar") == fs::current_path() / "foo/bar");
        CHECK(fs::weakly_canonical("foo/./bar") == fs::current_path() / "foo/bar");
        CHECK(fs::weakly_canonical("foo/../bar") == fs::current_path() / "bar");
    }

    {
        TemporaryDirectory t(TempOpt::change_path);
        auto dir = t.path() / "d0";
        fs::create_directories(dir / "d1");
        generateFile(dir / "f0");
        fs::path rel(dir.filename());
        CHECK(fs::weakly_canonical(dir) == dir);
        CHECK(fs::weakly_canonical(rel) == dir);
        CHECK(fs::weakly_canonical(dir / "f0") == dir / "f0");
        CHECK(fs::weakly_canonical(dir / "f0/") == dir / "f0/");
        CHECK(fs::weakly_canonical(dir / "f1") == dir / "f1");
        CHECK(fs::weakly_canonical(rel / "f0") == dir / "f0");
        CHECK(fs::weakly_canonical(rel / "f0/") == dir / "f0/");
        CHECK(fs::weakly_canonical(rel / "f1") == dir / "f1");
        CHECK(fs::weakly_canonical(rel / "./f0") == dir / "f0");
        CHECK(fs::weakly_canonical(rel / "./f1") == dir / "f1");
        CHECK(fs::weakly_canonical(rel / "d1/../f0") == dir / "f0");
        CHECK(fs::weakly_canonical(rel / "d1/../f1") == dir / "f1");
        CHECK(fs::weakly_canonical(rel / "d1/../f1/../f2") == dir / "f2");
    }
}

#ifdef GHC_OS_WINDOWS
TEST_CASE("Windows: Long filename support", "[filesystem][path][fs.path.win.long]")
{
    TemporaryDirectory t(TempOpt::change_path);
    char c = 'A';
    fs::path dir = "\\\\?\\" + fs::current_path().u8string();
    for (; c <= 'Z'; ++c) {
        std::string part = std::string(16, c);
        dir /= part;
        CHECK_NOTHROW(fs::create_directory(dir));
        CHECK(fs::exists(dir));
        generateFile(dir / "f0");
        CHECK(fs::exists(dir / "f0"));
        std::string native = dir.u8string();
        if (native.substr(0, 4) == "\\\\?\\") {
            break;
        }
    }
    CHECK(c <= 'Z');
}

TEST_CASE("Windows: UNC path support", "[filesystem][path][fs.path.win.unc]")
{
    std::error_code ec;
    fs::path p(R"(\\localhost\c$\Windows)");
    auto symstat = fs::symlink_status(p, ec);
    CHECK(!ec);
    auto p2 = fs::canonical(p, ec);
    CHECK(!ec);
    CHECK(p2 == p);

    std::vector<fs::path> variants = {
        R"(C:\Windows\notepad.exe)",
        R"(\\.\C:\Windows\notepad.exe)",
        R"(\\?\C:\Windows\notepad.exe)",
        R"(\??\C:\Windows\notepad.exe)",
        R"(\\?\HarddiskVolume1\Windows\notepad.exe)",
        R"(\\?\Harddisk0Partition1\Windows\notepad.exe)",
        R"(\\.\GLOBALROOT\Device\HarddiskVolume1\Windows\notepad.exe)",
        R"(\\?\GLOBALROOT\Device\Harddisk0\Partition1\Windows\notepad.exe)",
        R"(\\?\Volume{e8a4a89d-0000-0000-0000-100000000000}\Windows\notepad.exe)",
        R"(\\LOCALHOST\C$\Windows\notepad.exe)",
        R"(\\?\UNC\C$\Windows\notepad.exe)",
        R"(\\?\GLOBALROOT\Device\Mup\C$\Windows\notepad.exe)",
    };
    for (auto p : variants) {
        std::cerr << p.string() << " - " << p.root_name() << ", " << p.root_path() << ": " << iterateResult(p) << std::endl;
    }
}
#endif<|MERGE_RESOLUTION|>--- conflicted
+++ resolved
@@ -88,10 +88,6 @@
 #endif
 #include "catch.hpp"
 
-<<<<<<< HEAD
-#define TEST_LWG_2682_BEHAVIOUR
-//#define TEST_LWG_2935_BEHAVIOUR
-=======
 //- - - - - - - - - - - - - - - - - - - - - - - - - - - - - - - - - - - - - - - - - - - - - - - -
 // Behaviour Switches (should match the config in ghc/filesystem.hpp):
 //- - - - - - - - - - - - - - - - - - - - - - - - - - - - - - - - - - - - - - - - - - - - - - - -
@@ -103,39 +99,23 @@
 // #define TEST_LWG_2935_BEHAVIOUR
 //- - - - - - - - - - - - - - - - - - - - - - - - - - - - - - - - - - - - - - - - - - - - - - - -
 // LWG #2937 enforces that fs::equivalent emits an error, if !fs::exists(p1)||!exists(p2)
->>>>>>> 3117060e
 #define TEST_LWG_2937_BEHAVIOUR
 //- - - - - - - - - - - - - - - - - - - - - - - - - - - - - - - - - - - - - - - - - - - - - - - -
 
 template <typename TP>
 std::time_t to_time_t(TP tp)
 {
-<<<<<<< HEAD
-    // Based on trick from: Nico Josuttis, C++17 - The Complete Guide
     using namespace std::chrono;
     auto sctp = time_point_cast<system_clock::duration>(tp - TP::clock::now() + system_clock::now());
-    //system_clock::duration dt = duration_cast<system_clock::duration>(tp - TP::clock::now());
-=======
-    using namespace std::chrono;
-    auto sctp = time_point_cast<system_clock::duration>(tp - TP::clock::now() + system_clock::now());
->>>>>>> 3117060e
     return system_clock::to_time_t(sctp);
 }
 
 template <typename TP>
 TP from_time_t(std::time_t t)
 {
-<<<<<<< HEAD
-    // Based on trick from: Nico Josuttis, C++17 - The Complete Guide
     using namespace std::chrono;
     auto sctp = system_clock::from_time_t(t);
     auto tp = time_point_cast<TP::duration>(sctp - system_clock::now() + TP::clock::now());
-    // system_clock::duration dt = duration_cast<system_clock::duration>(tp - TP::clock::now());
-=======
-    using namespace std::chrono;
-    auto sctp = system_clock::from_time_t(t);
-    auto tp = time_point_cast<TP::duration>(sctp - system_clock::now() + TP::clock::now());
->>>>>>> 3117060e
     return tp;
 }
 
