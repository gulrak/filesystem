--- conflicted
+++ resolved
@@ -39,11 +39,7 @@
     - os: osx
       env: MATRIX_EVAL="CC=clang && CXX=clang++ && GENERATOR=Xcode"
       osx_image: xcode10.2
-<<<<<<< HEAD
-  
-=======
 
->>>>>>> 3117060e
 install:
   - eval "${MATRIX_EVAL}"
   - |
